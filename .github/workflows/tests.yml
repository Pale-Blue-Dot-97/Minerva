--- conflicted
+++ resolved
@@ -18,13 +18,9 @@
                 python-version: ['3.9', '3.10', '3.11']
 
         steps:
-<<<<<<< HEAD
             - name: Support longpaths
               run: git config --global core.longpaths true
-            - uses: actions/checkout@v3
-=======
             - uses: actions/checkout@v4
->>>>>>> 091dd4c1
             - name: Test Py ${{ matrix.python-version }} 🧪
               uses: collective/tox-action@main
               with:
