--- conflicted
+++ resolved
@@ -22,12 +22,7 @@
 
 ## About 🔎
 
-<<<<<<< HEAD
-Minerva is a package to aid in the building, fitting and testing of neural network models on geo-spatial
-rasterised land cover data.
-=======
 Minerva is a package to aid in the building, fitting and testing of neural network models on multi-spectral geo-spatial data.
->>>>>>> 19dd82ed
 
 ## Getting Started ▶
 
@@ -126,24 +121,6 @@
 - [Isabel Sargent](https://github.com/PenguinJunk)
 - [Steve Coupland](https://github.com/scoupland-os)
 - [Joe Guyatt](https://github.com/joeguyatt97)
-<<<<<<< HEAD
-
-## Acknowledgments 📢
-
-I'd like to acknowledge the invaluable supervision and contributions of Prof Jonathon Hare and
-Dr Isabel Sargent towards this work.
-
-This repositry also contains two small ``.tiff`` exercpts from the [ChesapeakeCVPR](https://lila.science/datasets/chesapeakelandcover) dataset used for unit testing purposes. Credit for this data goes to:
-
-> Robinson C, Hou L, Malkin K, Soobitsky R, Czawlytko J, Dilkina B, Jojic N.
-Large Scale High-Resolution Land Cover Mapping with Multi-Resolution Data.
-Proceedings of the 2019 Conference on Computer Vision and Pattern Recognition (CVPR 2019)
-
-<p align="right">(<a href="#top">back to top</a>)</p>
-
-## Project Status 🔴🟡🟢
-
-=======
 - [Ben Dickens](https://github.com/BenDickens)
 - [Kitty Varghese](https://github.com/kittyvarghese)
 
@@ -168,7 +145,6 @@
 
 ## Project Status 🔴🟡🟢
 
->>>>>>> 19dd82ed
 This project is in a *beta* state. Expect bugs and breaking changes in future versions.
 
 <p align="right">(<a href="#top">back to top</a>)</p>