# -*- coding: utf-8 -*-
# Copyright (C) 2022 Harry Baker
#
# This program is free software: you can redistribute it and/or modify
# it under the terms of the GNU General Public License as published by
# the Free Software Foundation, either version 3 of the License, or
# (at your option) any later version.
#
# This program is distributed in the hope that it will be useful,
# but WITHOUT ANY WARRANTY; without even the implied warranty of
# MERCHANTABILITY or FITNESS FOR A PARTICULAR PURPOSE.  See the
# GNU General Public License for more details.
#
# You should have received a copy of the GNU General Public License
# along with this program in LICENSE.txt. If not,
# see <https://www.gnu.org/licenses/>.
#
# @org: University of Southampton
# Created under a project funded by the Ordnance Survey Ltd.
"""Functionality and custom code for constructing datasets, samplers and :class:`DataLoaders` for :mod:`minerva`."""
# =====================================================================================================================
#                                                     IMPORTS
# =====================================================================================================================
import inspect
import os
from pathlib import Path
from typing import (
    Any,
    Callable,
    Dict,
    Iterable,
    List,
    Literal,
    Optional,
    Sequence,
    Tuple,
    Union,
)

import numpy as np
import pandas as pd
import torch
import torch.distributed as dist
from alive_progress import alive_it
from catalyst.data.sampler import DistributedSamplerWrapper
from nptyping import NDArray
from pandas import DataFrame
from torch.utils.data import DataLoader
<<<<<<< HEAD
import torch.distributed as dist
from torchgeo.datasets import (
    GeoDataset,
    IntersectionDataset,
    RasterDataset,
    UnionDataset,
)
=======
from torchgeo.datasets import GeoDataset, IntersectionDataset, RasterDataset
>>>>>>> c34c539b
from torchgeo.datasets.utils import BoundingBox, concat_samples, stack_samples
from torchgeo.samplers import BatchGeoSampler, GeoSampler
from torchvision.transforms import RandomApply

from minerva.transforms import MinervaCompose
from minerva.utils import AUX_CONFIGS, CONFIG, universal_path, utils

# =====================================================================================================================
#                                                    METADATA
# =====================================================================================================================
__author__ = "Harry Baker"
__contact__ = "hjb1d20@soton.ac.uk"
__license__ = "GNU GPLv3"
__copyright__ = "Copyright (C) 2022 Harry Baker"


# =====================================================================================================================
#                                                     GLOBALS
# =====================================================================================================================
IMAGERY_CONFIG = AUX_CONFIGS["imagery_config"]

CACHE_DIR = CONFIG["dir"]["cache"]

# Path to cache directory.
CACHE_DIR = universal_path(CONFIG["dir"]["cache"])

__all__ = [
    "PairedDataset",
    "construct_dataloader",
    "get_collator",
    "get_manifest",
    "get_transform",
    "load_all_samples",
    "make_bounding_box",
    "make_dataset",
    "make_loaders",
    "make_manifest",
    "make_transformations",
    "stack_sample_pairs",
    "intersect_datasets",
    "get_manifest_path",
]


# =====================================================================================================================
#                                                     CLASSES
# =====================================================================================================================
class TstImgDataset(RasterDataset):
    """Test dataset for imagery.

    Attributes:
        filename_glob (str): Pattern for image tiff files within dataset root to construct dataset from.
    """

    filename_glob = "*_img.tif"


class TstMaskDataset(RasterDataset):
    """Test dataset for land cover data.

    Attributes:
        filename_glob (str): Pattern for mask tiff files within dataset root to construct dataset from.
        is_image (bool): Sets flag to false to mark this as not a imagery dataset.
    """

    filename_glob = "*_lc.tif"
    is_image = False


class PairedDataset(RasterDataset):
    """Custom dataset to act as a wrapper to other datasets to handle paired sampling.

    Attributes:
        dataset (RasterDataset): Wrapped dataset to sampled from.

    Args:
        dataset_cls (Callable[..., GeoDataset]): Constructor for a :class:`RasterDataset`
            to be wrapped for paired sampling.
    """

    def __init__(
        self,
        dataset_cls: Callable[..., GeoDataset],
        *args,
        **kwargs,
    ) -> None:
        super_sig = inspect.signature(RasterDataset.__init__).parameters.values()
        super_kwargs = {
            key.name: kwargs[key.name] for key in super_sig if key.name in kwargs
        }

        super().__init__(*args, **super_kwargs)
        self.dataset = dataset_cls(*args, **kwargs)

    def __getitem__(  # type: ignore[override]
        self, queries: Tuple[BoundingBox, BoundingBox]
    ) -> Tuple[Dict[str, Any], ...]:
        return self.dataset.__getitem__(queries[0]), self.dataset.__getitem__(
            queries[1]
        )

    def __getattr__(self, item):
        if item in self.dataset.__dict__:
            return getattr(self.dataset, item)  # pragma: no cover
        elif item in self.__dict__:
            return getattr(self, item)
        else:
            raise AttributeError

    def __repr__(self) -> Any:
        return self.dataset.__repr__()


# =====================================================================================================================
#                                                     METHODS
# =====================================================================================================================
def get_collator(
    collator_params: Optional[Dict[str, str]] = None
) -> Callable[..., Any]:
    """Gets the function defined in parameters to collate samples together to form a batch.

    Args:
        collator_params (Dict[str, str]): Optional; Dictionary that must contain keys for
            'module' and 'name' of the collation function. Defaults to config['collator'].

    Returns:
        Callable[..., Any]: Collation function found from parameters given.
    """
    collator: Callable[..., Any]
    if collator_params is not None:
        module = collator_params.pop("module", "")
        if module == "":
            collator = globals()[collator_params["name"]]
        else:
            collator = utils.func_by_str(module, collator_params["name"])
    else:
        collator = stack_samples

    assert callable(collator)
    return collator


def stack_sample_pairs(
    samples: Iterable[Tuple[Dict[Any, Any], Dict[Any, Any]]]
) -> Tuple[Dict[Any, Any], Dict[Any, Any]]:
    """Takes a list of paired sample dicts and stacks them into a tuple of batches of sample dicts.

    Args:
        samples (Iterable[Tuple[Dict[Any, Any]]]): List of paired sample dicts to be stacked.

    Returns:
        Tuple[Dict[Any, Any], Dict[Any, Any]]: Tuple of batches within dicts.
    """
    a, b = tuple(zip(*samples))
    return stack_samples(a), stack_samples(b)


def intersect_datasets(
    datasets: List[GeoDataset], sample_pairs: bool = False
) -> IntersectionDataset:
    """Intersects a list of :class:`GeoDataset` together to return a single dataset object.

    Args:
        datasets (List[GeoDataset]): List of datasets to intersect together. Should have some geospatial overlap.

    Returns:
        IntersectionDataset: Final dataset object representing an intersection of all the parsed datasets.
    """

    def intersect_pair_datasets(a: GeoDataset, b: GeoDataset) -> IntersectionDataset:
        if sample_pairs:
            return IntersectionDataset(
                a, b, collate_fn=utils.pair_collate(concat_samples)
            )
        else:
            return a & b

    master_dataset: Union[GeoDataset, IntersectionDataset] = datasets[0]

    for i in range(len(datasets) - 1):
        master_dataset = intersect_pair_datasets(master_dataset, datasets[i + 1])

    assert isinstance(master_dataset, IntersectionDataset)
    return master_dataset


def unionise_datasets(
    datasets: List[GeoDataset], sample_pairs: bool = False
) -> UnionDataset:
    """Unionises a list of :class:`GeoDataset` together to return a single dataset object.

    Args:
        datasets (List[GeoDataset]): List of datasets to unionise together.

    Returns:
        UnionDataset: Final dataset object representing an union of all the parsed datasets.
    """

    def unionise_pair_datasets(a: GeoDataset, b: GeoDataset) -> UnionDataset:
        if sample_pairs:
            return UnionDataset(a, b, collate_fn=utils.pair_collate(concat_samples))
        else:
            return a | b

    master_dataset: Union[GeoDataset, UnionDataset] = datasets[0]

    for i in range(len(datasets) - 1):
        master_dataset = unionise_pair_datasets(master_dataset, datasets[i + 1])

    assert isinstance(master_dataset, UnionDataset)
    return master_dataset


def make_dataset(
    data_directory: Union[Iterable[str], str, Path],
    dataset_params: Dict[Any, Any],
    transform_params: Optional[Dict[Any, Any]] = None,
    sample_pairs: bool = False,
) -> Tuple[Any, List[Any]]:
    """Constructs a dataset object from `n` sub-datasets given by the parameters supplied.

    Args:
        data_directory (Union[Iterable[str], str, Path]): List defining the path to the directory containing the data.
        dataset_params (dict): Dictionary of parameters defining each sub-datasets to be used.
        transform_params: Optional; Dictionary defining the parameters of the transforms to perform
            when sampling from the dataset.

    Returns:
        Tuple[Any, List[Any]]: Tuple of Dataset object formed by the parameters given and list of
        the sub-datasets created that constitute ``dataset``.
    """

    def get_subdataset(
        this_dataset_params, key
    ) -> Tuple[Callable[..., GeoDataset], str]:
        # Get the params for this sub-dataset.
        sub_dataset_params = this_dataset_params[key]

        # Get the constructor for the class of dataset defined in params.
        _sub_dataset: Callable[..., GeoDataset] = utils.func_by_str(
            module_path=sub_dataset_params["module"], func=sub_dataset_params["name"]
        )

        # Construct the root to the sub-dataset's files.
        sub_dataset_root = str(
            universal_path(data_directory) / sub_dataset_params["root"]
        )

        return _sub_dataset, sub_dataset_root

    def create_transforms(this_transform_params, key) -> Optional[Any]:
        # Construct transforms for samples returned from this sub-dataset -- if found.
        transformations: Optional[Any] = None
        if type(this_transform_params) == dict:
            assert this_transform_params is not None
            try:
                if this_transform_params[key]:
                    transformations = make_transformations(
                        this_transform_params[key], key=key
                    )
            except (KeyError, TypeError):
                pass
        else:
            pass

        return transformations

    def create_subdataset(
        dataset_class, root, subdataset_params, transformations
    ) -> GeoDataset:
        if sample_pairs:
            return PairedDataset(
                dataset_class,
                root=root,
                transforms=transformations,
                **subdataset_params["params"],
            )
        else:
            return dataset_class(
                root=root,
                transforms=transformations,
                **subdataset_params["params"],
            )

    # --+ MAKE SUB-DATASETS +=========================================================================================+
    # List to hold all the sub-datasets defined by dataset_params to be intersected together into a single dataset.
    sub_datasets = []

    # Iterate through all the sub-datasets defined in `dataset_params`.
    for type_key in dataset_params.keys():

        type_dataset_params = dataset_params[type_key]

        type_subdatasets = []

        multi_datasets_exist = False
        for area_key in type_dataset_params.keys():
            if area_key in ("module", "name", "params", "root"):
                multi_datasets_exist = False
                continue
            else:
                multi_datasets_exist = True
                _subdataset, subdataset_root = get_subdataset(
                    type_dataset_params, area_key
                )
                transformations: Optional[Any] = None
                try:
                    assert transform_params
                    if transform_params[type_key]:
                        transformations = create_transforms(
                            transform_params[type_key], area_key
                        )
                except (KeyError, TypeError, AssertionError):
                    pass

                type_subdatasets.append(
                    create_subdataset(
                        _subdataset,
                        subdataset_root,
                        type_dataset_params[area_key],
                        transformations,
                    )
                )

        if multi_datasets_exist:
            sub_datasets.append(unionise_datasets(type_subdatasets, sample_pairs))
        else:
            sub_datasets.append(
                create_subdataset(
                    *get_subdataset(dataset_params, type_key),
                    type_dataset_params,
                    create_transforms(transform_params, type_key),
                )
            )

    # Intersect sub-datasets to form single dataset if more than one sub-dataset exists. Else, just set that to dataset.
    dataset = sub_datasets[0]
    if len(sub_datasets) > 1:
        dataset = intersect_datasets(sub_datasets, sample_pairs=sample_pairs)

    return dataset, sub_datasets


def construct_dataloader(
    data_directory: Iterable[str],
    dataset_params: Dict[str, Any],
    sampler_params: Dict[str, Any],
    dataloader_params: Dict[str, Any],
    collator_params: Optional[Dict[str, Any]] = None,
    transform_params: Optional[Dict[str, Any]] = None,
    rank: int = 0,
    world_size: int = 1,
    sample_pairs: bool = False,
) -> DataLoader[Iterable[Any]]:
    """Constructs a DataLoader object from the parameters provided for the datasets, sampler, collator and transforms.

    Args:
        data_directory (Iterable[str]): A list of str defining the common path for all datasets to be constructed.
        dataset_params (dict): Dictionary of parameters defining each sub-datasets to be used.
        sampler_params (dict): Dictionary of parameters for the sampler to be used to sample from the dataset.
        dataloader_params (dict): Dictionary of parameters for the DataLoader itself.
        collator_params (dict): Optional; Dictionary of parameters defining the function to collate
            and stack samples from the sampler.
        transform_params: Optional; Dictionary defining the parameters of the transforms to perform
            when sampling from the dataset.

    Returns:
        loader (DataLoader): Object to handle the returning of batched samples from the dataset.
    """
    dataset, subdatasets = make_dataset(
        data_directory, dataset_params, transform_params, sample_pairs=sample_pairs
    )

    # --+ MAKE SAMPLERS +=============================================================================================+
    _sampler: Callable[..., Union[BatchGeoSampler, GeoSampler]] = utils.func_by_str(
        module_path=sampler_params["module"], func=sampler_params["name"]
    )

    batch_sampler = True if "batch_size" in sampler_params["params"] else False

    if batch_sampler and dist.is_available() and dist.is_initialized():  # type: ignore[attr-defined]
        assert sampler_params["params"]["batch_size"] % world_size == 0
        per_device_batch_size = sampler_params["params"]["batch_size"] // world_size
        sampler_params["params"]["batch_size"] = per_device_batch_size

    sampler: Union[BatchGeoSampler, GeoSampler, DistributedSamplerWrapper] = _sampler(
        dataset=subdatasets[0],
        roi=make_bounding_box(sampler_params["roi"]),
        **sampler_params["params"],
    )

    # --+ MAKE DATALOADERS +==========================================================================================+
    collator = get_collator(collator_params)
    _dataloader_params = dataloader_params.copy()

    if world_size > 1:
        # Wraps sampler for distributed computing.
        sampler = DistributedSamplerWrapper(sampler, num_replicas=world_size, rank=rank)

        # Splits batch size across devices.
        assert dataloader_params["batch_size"] % world_size == 0
        per_device_batch_size = dataloader_params["batch_size"] // world_size
        _dataloader_params["batch_size"] = per_device_batch_size

    if sample_pairs:
        if not torch.cuda.device_count() > 1:
            collator = utils.pair_collate(collator)

        # Can't wrap functions in distributed runs due to pickling error.
        # Therefore, the collator is set to `stack_sample_pairs` automatically.
        else:
            collator = stack_sample_pairs

    if batch_sampler:
        _dataloader_params["batch_sampler"] = sampler
        del _dataloader_params["batch_size"]
    else:
        _dataloader_params["sampler"] = sampler

    return DataLoader(dataset, collate_fn=collator, **_dataloader_params)


def make_bounding_box(
    roi: Union[Sequence[float], bool] = False
) -> Optional[BoundingBox]:
    """Construct a BoundingBox object from the corners of the box. False for no BoundingBox.

    Args:
        roi (tuple[float] or list[float] or bool): Either a tuple or array of values defining the corners
            of a bounding box or False to designate no BoundingBox is defined.

    Returns:
        BoundingBox object made from parsed values or None if False was given.
    """
    if roi is False:
        return None
    elif roi is True:
        raise ValueError(
            "``roi`` must be a sequence of floats or ``False``, not ``True``"
        )
    else:
        return BoundingBox(*roi)


def get_transform(name: str, transform_params: Dict[str, Any]) -> Callable[..., Any]:
    """Creates a transform object based on config parameters.

    Args:
        name (str): Name of transform object to import e.g ``RandomResizedCrop``.
        transform_params (Dict[str, Any]): Arguements to construct transform with.
            Should also include ``"module"`` key defining the import path to the transform object.

    Returns:
        Initialised transform object specified by config parameters.

    .. note::
        If ``transform_params`` contains no ``"module"`` key, it defaults to ``"torchvision.transforms"``.

    Example:
        >>> name = "RandomResizedCrop"
        >>> params = {"module": "torchvision.transforms", "size": 128}
        >>> transform = get_transform(name, params)

    Raises:
        TypeError: If created transform :class:`object` is itself not :class:`callable`.
    """
    params = transform_params.copy()
    module = params.pop("module", "torchvision.transforms")

    # Gets the transform requested by config parameters.
    _transform: Callable[..., Any] = utils.func_by_str(module, name)

    transform: Callable[..., Any] = _transform(**params)
    if callable(transform):
        return transform
    else:
        raise TypeError(f"Transform has type {type(transform)}, not a callable!")


def make_transformations(
    transform_params: Union[Dict[str, Any], Literal[False]], key: Optional[str] = None
) -> Optional[Any]:
    """Constructs a transform or series of transforms based on parameters provided.

    Args:
        transform_params (dict): Parameters defining transforms desired. The name of each transform should be the key,
            while the kwargs for the transform should be the value of that key as a dict.

    Example:
        >>> transform_params = {
        >>>    "CenterCrop": {"module": "torchvision.transforms", "size": 128},
        >>>     "RandomHorizontalFlip": {"module": "torchvision.transforms", "p": 0.7}
        >>> }
        >>> transforms = make_transformations(transform_params)

    Returns:
        If no parameters are parsed, None is returned.
        If only one transform is defined by the parameters, returns a Transforms object.
        If multiple transforms are defined, a Compose object of Transform objects is returned.
    """
    transformations = []

    # If no transforms are specified, return None.
    if not transform_params:
        return None

    # Get each transform.
    for name in transform_params:
        if name == "RandomApply":
            random_transforms = []
            random_params = transform_params[name].copy()
            p = random_params.pop("p", 0.5)

            for ran_name in random_params:
                random_transforms.append(
                    get_transform(ran_name, random_params[ran_name])
                )

            transformations.append(RandomApply(random_transforms, p=p))

        else:
            transformations.append(get_transform(name, transform_params[name]))

    # Compose transforms together and return.
    return MinervaCompose(transformations, key)


@utils.return_updated_kwargs
def make_loaders(
    rank: int = 0,
    world_size: int = 1,
    p_dist: bool = False,
    **params,
) -> Tuple[
    Dict[str, DataLoader[Iterable[Any]]],
    Dict[str, int],
    List[Tuple[int, int]],
    Dict[Any, Any],
]:
    """Constructs train, validation and test datasets and places into :class:`DataLoader` objects.

    Args:
        rank (int): Rank number of the process. For use with :class:`DistributedDataParallel`.
        world_size (int): Total number of processes across all nodes. For use with :class:`DistributedDataParallel`.
        p_dist (bool): Optional; Whether to print to screen the distribution of classes within each dataset.

    Keyword Args:
        hyperparams (dict): Dictionary of hyper-parameters for the model.
        batch_size (int): Number of samples in each batch to be returned by the DataLoaders.
        elim (bool): Whether to eliminate classes with no samples in.

    Returns:
        Tuple[Dict[str, DataLoader[Iterable[Any]]], Dict[str, int], List[Tuple[int, int]], Dict[Any, Any]]: Tuple of;
            * Dictionary of the :class:`DataLoader` s for training, validation and testing.
            * Dictionary of the number of batches to return/ yield in each train, validation and test epoch.
            * The class distribution of the entire dataset, sorted from largest to smallest class.
            * Unused and updated kwargs.
    """
    # Gets out the parameters for the DataLoaders from params.
    dataloader_params: Dict[Any, Any] = params["hyperparams"]["params"]
    dataset_params: Dict[str, Any] = params["dataset_params"]
    sampler_params: Dict[str, Any] = params["sampler_params"]
    transform_params: Dict[str, Any] = params["transform_params"]
    batch_size: int = dataloader_params["batch_size"]

    model_type = params["model_type"]
    class_dist: List[Tuple[int, int]] = [(0, 0)]

    new_classes: Dict[int, str] = {}
    new_colours: Dict[int, str] = {}
    forwards: Dict[int, int] = {}

    if model_type != "siamese":
        # Load manifest from cache for this dataset.
        manifest = get_manifest(get_manifest_path())
        class_dist = utils.modes_from_manifest(manifest)

        # Finds the empty classes and returns modified classes, a dict to convert between the old and new systems
        # and new colours.
        new_classes, forwards, new_colours = utils.load_data_specs(
            class_dist=class_dist, elim=params.get("elim", False)
        )

    # Inits dicts to hold the variables and lists for train, validation and test.
    n_batches = {}
    loaders = {}

    for mode in dataset_params.keys():
        this_transform_params = transform_params[mode]
        if params.get("elim", False) and model_type != "siamese":
            if type(this_transform_params["mask"]) != dict:
                this_transform_params["mask"] = {
                    "ClassTransform": {
                        "module": "minerva.transforms",
                        "transform": forwards,
                    }
                }
            else:
                this_transform_params["mask"]["ClassTransform"] = {
                    "module": "minerva.transforms",
                    "transform": forwards,
                }

        # Calculates number of batches.
        n_batches[mode] = int(sampler_params[mode]["params"]["length"] / batch_size)

        # --+ MAKE DATASETS +=========================================================================================+
        print(f"CREATING {mode} DATASET")
        loaders[mode] = construct_dataloader(
            params["dir"]["data"],
            dataset_params[mode],
            sampler_params[mode],
            dataloader_params,
            collator_params=params["collator"],
            transform_params=this_transform_params,
            rank=rank,
            world_size=world_size,
            sample_pairs=params.get("sample_pairs", False),
        )
        print("DONE")

    if model_type != "siamese":
        # Transform class dist if elimination of classes has occurred.
        if params.get("elim", False):
            class_dist = utils.class_dist_transform(class_dist, forwards)

        # Prints class distribution in a pretty text format using tabulate to stdout.
        if p_dist:
            utils.print_class_dist(class_dist)

        params["hyperparams"]["model_params"]["n_classes"] = len(new_classes)
        params["classes"] = new_classes
        params["colours"] = new_colours

    params["max_pixel_value"] = IMAGERY_CONFIG["data_specs"]["max_value"]

    return loaders, n_batches, class_dist, params


def get_manifest_path() -> str:
    """Gets the path to the manifest for the dataset to be used.

    Returns:
        str: Path to manifest as string.
    """
    return str(Path(CACHE_DIR, f"{utils.get_dataset_name()}_Manifest.csv"))


def get_manifest(manifest_path: Union[str, Path]) -> DataFrame:
    manifest_path = Path(manifest_path)
    try:
        return pd.read_csv(manifest_path)
    except FileNotFoundError as err:
        print(err)

        print("CONSTRUCTING MISSING MANIFEST")
        mf_config = CONFIG.copy()

        mf_config["dataloader_params"] = CONFIG["hyperparams"]["params"]

        manifest = make_manifest(mf_config)

        print(f"MANIFEST TO FILE -----> {manifest_path}")
        path = manifest_path.parent
        if not path.exists():
            os.makedirs(path)

        manifest.to_csv(manifest_path)

        return manifest


def make_manifest(mf_config: Dict[Any, Any] = CONFIG) -> DataFrame:
    """Constructs a manifest of the dataset detailing each sample therein.

    The dataset to construct a manifest of is defined by the ``data_config`` value in the config.

    Returns:
        DataFrame: The completed manifest as a :class:`DataFrame`.
    """
    dataloader_params = mf_config["dataloader_params"]
    dataset_params = mf_config["dataset_params"]
    sampler_params = mf_config["sampler_params"]
    collator_params = mf_config["collator"]

    keys = list(dataset_params.keys())
    print("CONSTRUCTING DATASET")
    loader = construct_dataloader(
        mf_config["dir"]["data"],
        dataset_params[keys[0]],
        sampler_params[keys[0]],
        dataloader_params,
        collator_params=collator_params,
    )

    print("FETCHING SAMPLES")
    df = DataFrame()

    modes = load_all_samples(loader)

    df["MODES"] = [np.array([]) for _ in range(len(modes))]

    for i in range(len(modes)):
        df["MODES"][i] = modes[i]

    print("CALCULATING CLASS FRACTIONS")
    # Calculates the fractional size of each class in each patch.
    df = DataFrame([row for row in df.apply(utils.class_frac, axis=1)])  # type: ignore[arg-type]
    df.fillna(0, inplace=True)

    # Delete redundant MODES column.
    del df["MODES"]

    return df


def load_all_samples(dataloader: DataLoader[Iterable[Any]]) -> NDArray[Any, Any]:
    """Loads all sample masks from parsed :class:`DataLoader` and computes the modes of their classes.

    Args:
        dataloader (DataLoader): DataLoader containing samples. Must be using a dataset with ``__len__`` attribute
            and a sampler that returns a dict with a ``"mask"`` key.

    Returns:
        np.ndarray: 2D array of the class modes within every sample defined by the parsed :class:`DataLoader`.
    """
    sample_modes: List[List[Tuple[int, int]]] = []
    for sample in alive_it(dataloader):
        modes = utils.find_modes(sample["mask"])
        sample_modes.append(modes)

    return np.array(sample_modes, dtype=object)<|MERGE_RESOLUTION|>--- conflicted
+++ resolved
@@ -46,7 +46,6 @@
 from nptyping import NDArray
 from pandas import DataFrame
 from torch.utils.data import DataLoader
-<<<<<<< HEAD
 import torch.distributed as dist
 from torchgeo.datasets import (
     GeoDataset,
@@ -54,9 +53,6 @@
     RasterDataset,
     UnionDataset,
 )
-=======
-from torchgeo.datasets import GeoDataset, IntersectionDataset, RasterDataset
->>>>>>> c34c539b
 from torchgeo.datasets.utils import BoundingBox, concat_samples, stack_samples
 from torchgeo.samplers import BatchGeoSampler, GeoSampler
 from torchvision.transforms import RandomApply
