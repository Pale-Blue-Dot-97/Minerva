"""Module containing the class Trainer to handle the fitting of neural networks.

    Copyright (C) 2022 Harry James Baker

    This program is free software: you can redistribute it and/or modify
    it under the terms of the GNU General Public License as published by
    the Free Software Foundation, either version 3 of the License, or
    (at your option) any later version.

    This program is distributed in the hope that it will be useful,
    but WITHOUT ANY WARRANTY; without even the implied warranty of
    MERCHANTABILITY or FITNESS FOR A PARTICULAR PURPOSE.  See the
    GNU General Public License for more details.

    You should have received a copy of the GNU General Public License
    along with this program in LICENSE.txt. If not,
    see <https://www.gnu.org/licenses/>.

Author: Harry James Baker

Email: hjb1d20@soton.ac.uk or hjbaker97@gmail.com

Institution: University of Southampton

Created under a project funded by the Ordnance Survey Ltd.

Attributes:
    _timeout (int): Default time till timeout waiting for a user input in seconds.

TODO:
"""
# =====================================================================================================================
#                                                     IMPORTS
# =====================================================================================================================
from typing import Callable, Optional, List, Dict, Iterable, Any

try:
    from numpy.typing import ArrayLike
except (ModuleNotFoundError, ImportError):
    ArrayLike = Iterable

from minerva.models import MinervaModel, MinervaBackbone, MinervaDataParallel
from minerva.utils import visutils, utils
from minerva.logger import MinervaLogger
from minerva.metrics import MinervaMetrics
from minerva.pytorchtools import EarlyStopping
import os
import yaml
import copy
import torch
from torch.nn import Module
from torch.nn.parallel import DistributedDataParallel
from torchinfo import summary
from torch.utils.tensorboard import SummaryWriter
import pandas as pd
from alive_progress import alive_bar
from inputimeout import inputimeout, TimeoutOccurred

# =====================================================================================================================
#                                                     GLOBALS
# =====================================================================================================================
# Default time till timeout waiting for a user input in seconds.
_timeout = 30


# =====================================================================================================================
#                                                     CLASSES
# =====================================================================================================================
class Trainer:
    """Helper class to handle the entire fitting and evaluation of a model.

    Attributes:
        params (dict): Dictionary describing all the parameters that define how the model will be constructed, trained
            and evaluated. These should be defined via config YAML files.
        model: Model to be fitted of a class contained within `minerva.models`.
        max_epochs (int): Number of epochs to train the model for.
        batch_size (int): Size of each batch of samples supplied to the model.
        loaders (dict[DataLoader]): Dictionary containing DataLoaders for each dataset.
        n_batches (dict[int]): Dictionary of the number of batches to supply to the model for train, validation and
            testing.
        metrics (dict): Dictionary to hold the loss and accuracy results from training, validation and testing.
        device: The CUDA device on which to fit the model.

    Args:
        gpu (int, optional): CUDA GPU device number. For use in distributed computing. Defaults to 0.
        verbose (bool): Turns messages to stdout off/on.
        params (Dict[str, Any]):

    Keyword Args:
        results (list[str]): Path to the results' directory to save plots to.
        model_name (str): Name of the model to be used in filenames of results.
        batch_size (int): Size of each batch of samples supplied to the model.
        max_epochs (int): Number of epochs to train the model for.
    """

    def __init__(
        self,
        gpu: int = 0,
        rank: int = 0,
        world_size: int = 1,
        verbose: bool = True,
        **params: Dict[str, Any],
    ) -> None:
        # Gets the datasets, number of batches, class distribution and the modfied parameters for the experiment.
        loaders, n_batches, class_dist, new_params = utils.make_loaders(
            rank=rank, world_size=world_size, **params
        )

        # Sets the global GPU number for distributed computing. In single process, this will just be 0.
        self.gpu = gpu

        # Verbose level. Always 0 if this is not the primary GPU to avoid duplicate stdout statements.
        self.verbose = verbose if gpu == 0 else False

        self.params = new_params
        self.class_dist = class_dist
        self.loaders = loaders
        self.n_batches = n_batches

        self.modes = params["dataset_params"].keys()

        # Flag for a fine-tuning experiment.
        self.fine_tune = self.params["fine_tune"]

        # Sets the timestamp of the experiment.
        self.params["timestamp"] = utils.timestamp_now(fmt="%d-%m-%Y_%H%M")

        # Sets experiment name and adds this to the path to the results' directory.
        self.params["exp_name"] = "{}_{}".format(
            self.params["model_name"], self.params["timestamp"]
        )
        self.params["dir"]["results"].append(self.params["exp_name"])

        # Path to experiment directory and experiment name.
        self.exp_fn = os.sep.join(
            self.params["dir"]["results"] + [self.params["exp_name"]]
        )

        self.batch_size = params["hyperparams"]["params"]["batch_size"]

        # Finds and sets the CUDA device to be used.
        self.device = utils.get_cuda_device(gpu)

        # Transfer to GPU
        self.model.to(self.device)

        # Creates model (and loss function) from specified parameters in params.
        self.model = self.make_model()

        # Determines the output shape of the model.
        self.model.determine_output_dim(sample_pairs=params["sample_pairs"])

<<<<<<< HEAD
        # Checks if multiple GPUs detected. If so, wraps model in DataParallel for multi-GPU use.
        if torch.cuda.device_count() > 1:
            self.print(f"{torch.cuda.device_count()} GPUs detected")
            self.model = DistributedDataParallel(self.model, device_ids=[gpu])

=======
>>>>>>> 34e4807d
        # Sets up the early stopping functionality.
        self.stopper = None
        self.early_stop = False
        if "stopping" in self.params["hyperparams"]:
            self.stopper = EarlyStopping(
                path=f"{self.exp_fn}.pt", **self.params["hyperparams"]["stopping"]
            )

        # Sets the max number of epochs of fitting.
        self.max_epochs = params["hyperparams"]["max_epochs"]

        # Calculates number of samples in each mode of fitting.
        self.n_samples = {
            mode: self.n_batches[mode] * self.batch_size for mode in self.modes
        }

        # Initialise the metric logger and model IO for the experiment.
        self.make_metric_logger()
        self.modelio_func = self.get_io_func()

        # Stores the step number for that mode of fitting. To be used for TensorBoard logging.
        self.step_num = {mode: 0 for mode in self.modes}

        # Initialise TensorBoard logger
        self.writer = SummaryWriter(os.sep.join(self.params["dir"]["results"]))

        # Creates and sets the optimiser for the model.
        self.make_optimiser()

        if self.gpu == 0:
            # Determines the input size of the model.
            if self.params["model_type"] in ["MLP", "mlp"]:
                input_size = (self.batch_size, self.model.input_size)
            else:
                input_size = (self.batch_size, *self.model.input_shape)

            if self.params["sample_pairs"]:
                input_size = (2, *input_size)

            # Print model summary.
            summary(self.model, input_size=input_size)

<<<<<<< HEAD
            # Adds a graphical layout of the model to the TensorBoard logger.
            self.writer.add_graph(
                self.model, input_to_model=torch.rand(*input_size, device=self.device)
            )
=======
        # Checks if multiple GPUs detected. If so, wraps model in DataParallel for multi-GPU use.
        if torch.cuda.device_count() > 1:
            print(f"{torch.cuda.device_count()} GPUs detected")
            self.model = MinervaDataParallel(self.model)

        else:
            # Adds a graphical layout of the model to the TensorBoard logger.
            try:
                self.writer.add_graph(
                    self.model,
                    input_to_model=torch.rand(*input_size, device=self.device),
                )
            except RuntimeError as err:
                print(err)
                print("ABORT adding graph to writer")
>>>>>>> 34e4807d

    def make_model(self) -> MinervaModel:
        """Creates a model from the parameters specified by config.

        Returns:
            MinervaModel: Initialised model.
        """
        model_params = self.params["hyperparams"]["model_params"]

        # Gets the model requested by config parameters.
        model = utils.func_by_str(
            "minerva.models", self.params["model_name"].split("-")[0]
        )

        if self.fine_tune:
            # Define path to the cached version of the desired pre-trained model.
            weights_path = os.sep.join(
                self.params["dir"]["cache"] + [self.params["pre_train_name"]]
            )

            # Add the path to the pre-trained weights to the model params.
            model_params["backbone_weight_path"] = f"{weights_path}.pt"

        # Initialise model.
        return model(self.make_criterion(), **model_params)

    def make_criterion(self) -> Any:
        """Creates a PyTorch loss function based on config parameters.

        Returns:
            Any: Initialised PyTorch loss function specified by config parameters.
        """
        # Gets the loss function requested by config parameters.
        loss_params: Dict[str, Any] = self.params["hyperparams"]["loss_params"].copy()
        module = loss_params.pop("module", "torch.nn")
        criterion = utils.func_by_str(module, loss_params["name"])

<<<<<<< HEAD
        if loss_params["params"] is not None:
            if self.params["balance"] and self.params["model_type"] == "segmentation":
                weights_dict = utils.class_weighting(self.class_dist, normalise=False)
=======
        criterion_params_exist = utils.check_dict_key(loss_params, "params")

        if self.params["balance"] and self.params["model_type"] == "segmentation":
            weights_dict = utils.class_weighting(self.class_dist, normalise=False)
>>>>>>> 34e4807d

                weights = []
                for i in range(len(weights_dict)):
                    weights.append(weights_dict[i])

<<<<<<< HEAD
                loss_params["params"]["weight"] = torch.Tensor(weights)
            return criterion(**loss_params["params"]).cuda(self.gpu)
        else:
            return criterion().cuda(self.gpu)
=======
            if not criterion_params_exist:
                loss_params["params"] = {"weight": torch.Tensor(weights)}
            else:
                loss_params["params"]["weight"] = torch.Tensor(weights)
            return criterion(**loss_params["params"])
        else:
            if not criterion_params_exist:
                return criterion()
            else:
                return criterion(**loss_params["params"])
>>>>>>> 34e4807d

    def make_optimiser(self) -> None:
        """Creates a PyTorch optimiser based on config parameters and sets optimiser."""

        # Gets the optimiser requested by config parameters.
        optimiser_params: Dict[str, Any] = self.params["hyperparams"][
            "optim_params"
        ].copy()
        module = optimiser_params.pop("module", "torch.optim")
        optimiser = utils.func_by_str(module, optimiser_params["name"])

        # Constructs and sets the optimiser for the model based on supplied config parameters.
        self.model.set_optimiser(
            optimiser(self.model.parameters(), **optimiser_params["params"])
        )

    def make_metric_logger(self) -> None:
        """Creates an object to calculate and log the metrics from the experiment, selected by config parameters."""
        # Gets the size of the input data to the network (without batch dimension).
        data_size = self.params["hyperparams"]["model_params"]["input_size"]

        # Gets constructor of the metric logger from name in the config.
        metric_logger = utils.func_by_str("minerva.metrics", self.params["metrics"])

        # Initialises the metric logger with arguments.
        self.metric_logger: MinervaMetrics = metric_logger(
            self.n_batches, batch_size=self.batch_size, data_size=data_size
        )

    def get_logger(self) -> MinervaLogger:
        """Creates an object to log the results from each step of model fitting during an epoch.

        Returns:
            MinervaLogger: The constructor of logger to be intialised within the epoch.
        """
        return utils.func_by_str("minerva.logger", self.params["logger"])

    def get_io_func(self) -> Callable:
        """Fetches a func to handle IO for the type of model used in the experiment.

        Returns:
            Callable: Model IO function requested from parameters.
        """
        return utils.func_by_str("minerva.modelio", self.params["model_io"])

    def epoch(
        self, mode: str, record_int: bool = False, record_float: bool = False
    ) -> Optional[Dict[str, Any]]:
        """All encompassing function for any type of epoch, be that train, validation or testing.

        Args:
            mode (str): Either train, val or test. Defines the type of epoch to run on the model.
            record_int (bool): Optional; Whether to record the integer results
                (i.e. ground truth and predicted labels).
            record_float (bool): Optional; Whether to record the floating point results i.e. class probabilities.

        Returns:
            If a test epoch, returns the predicted and ground truth labels and the patch IDs supplied to the model.
        """
        # Calculates the number of samples
        n_samples = self.n_batches[mode] * self.batch_size

        # Creates object to log the results from each step of this epoch.
        epoch_logger: MinervaLogger = self.get_logger()
        epoch_logger = epoch_logger(
            self.n_batches[mode],
            self.batch_size,
            n_samples,
            self.model.output_shape,
            self.model.n_classes,
            record_int=record_int,
            record_float=record_float,
        )

        # Initialises a progress bar for the epoch.
        with alive_bar(self.n_batches[mode], bar="blocks") as bar:
            # Sets the model up for training or evaluation modes
            if mode == "train":
                self.model.train()
            else:
                self.model.eval()

            # Core of the epoch.
            for batch in self.loaders[mode]:
                results = self.modelio_func(
                    batch, self.model, self.device, mode, **self.params
                )
                epoch_logger.log(mode, self.step_num[mode], self.writer, *results)

                self.step_num[mode] += 1

                # Updates progress bar that batch has been processed.
                bar()

        # Updates metrics with epoch results.
        self.metric_logger.calc_metrics(mode, epoch_logger.get_logs, **self.params)

        # If configured to do so, calculates the grad norms.
        if self.params["calc_norm"]:
            _ = utils.calc_grad(self.model)

        # Returns the results of the epoch if configured to do so. Else, returns None.
        if record_int or record_float:
            return epoch_logger.get_results
        else:
            return

    def fit(self) -> None:
        """Fits the model by running `max_epochs` number of training and validation epochs."""
        for epoch in range(self.max_epochs):
            self.print(
                f"\nEpoch: {epoch + 1}/{self.max_epochs} =========================================================="
            )

            # Conduct training or validation epoch.
            for mode in ("train", "val"):

                results = {}

                # If final epoch and configured to plot, runs the epoch with recording of integer results turned on.
                if epoch == (self.max_epochs - 1) and self.params["plot_last_epoch"]:
                    results = self.epoch(mode, record_int=True)
                else:
                    self.epoch(mode)

                # Add epoch number to metrics.
                self.metric_logger.log_epoch_number(mode, epoch)

                # Print epoch results.
                self.metric_logger.print_epoch_results(mode, epoch)

                # Sends validation loss to the stopper and updates early stop bool.
                if mode == "val" and self.stopper is not None:
                    val_loss = self.metric_logger.get_metrics["val_loss"]["y"][epoch]
                    self.stopper(val_loss, self.model)
                    self.early_stop = self.stopper.early_stop

            # Special case for final train/ val epoch to plot results if configured so.
            if epoch == (self.max_epochs - 1) or self.early_stop:
                if self.early_stop:
                    self.print("\nEarly stopping triggered")

                # Ensures that plots likely to cause memory issues are not attempted.
                plots: Dict[str, bool] = self.params["plots"].copy()
                plots["CM"] = False
                plots["ROC"] = False

                if not self.params["plot_last_epoch"]:
                    # If not plotting results, ensure that only history plotting will remain
                    # if originally set to do so.
                    plots["Mask"] = False
                    plots["Pred"] = False

                # Create a subset of metrics which drops the testing results for plotting model history.
                sub_metrics = self.metric_logger.get_sub_metrics()

                # Ensures masks are not plotted for model types that do not yield such outputs.
                if self.params["model_type"] in ("scene classifier", "mlp", "MLP"):
                    plots["Mask"] = False

                # Amends the results' directory to add a new level for train or validation.
                results_dir: List[str] = self.params["dir"]["results"].copy()
                results_dir.append(mode)

                if self.gpu == 0:
                    # Plots the results of this epoch.
                    visutils.plot_results(
                        plots,
                        metrics=sub_metrics,
                        class_names=self.params["classes"],
                        colours=self.params["colours"],
                        save=True,
                        show=False,
                        model_name=self.params["model_name"],
                        timestamp=self.params["timestamp"],
                        results_dir=results_dir,
                        **results,
                    )

                # If early stopping has been triggered, loads the last model save to replace current model,
                # ready for testing.
                if self.early_stop:
                    if self.gpu == 0:
                        self.model.load_state_dict(torch.load(f"{self.exp_fn}.pt"))
                    break

    def test(self, save: bool = True, show: bool = False) -> None:
        """Tests the model by running a testing epoch then taking the results and orchestrating the plotting and
        analysis of them.

        Args:
            save (bool): Optional; Determines whether to save the plots created to file.
            show (bool): Optional; Determines whether to show the plots created.

        Notes:
            save = True, show = False regardless of input for plots made for each sample such as PvT or Mask plots.

        Returns:
            None
        """
        self.print("\r\nTESTING")

        # Runs test epoch on model, returning the predicted labels, ground truth labels supplied
        # and the IDs of the samples supplied.
        results = self.epoch("test", record_int=True, record_float=True)

        # Prints test loss and accuracy to stdout.
        self.metric_logger.print_epoch_results("test", 0)

        # Add epoch number to testing results.
        self.metric_logger.log_epoch_number("test", 0)

        # Now experiment is complete, saves model parameters and config file to disk in case error is
        # encountered in plotting of results.
        self.close()

        if self.gpu == 0:
            if "z" in results and "y" in results:
                self.print("\nMAKING CLASSIFICATION REPORT")
                self.compute_classification_report(results["z"], results["y"])

            # Gets the dict from params that defines which plots to make from the results.
            plots = self.params["plots"]

            # Ensure history is not plotted again.
            plots["History"] = False

            if self.params["model_type"] in ("scene classifier", "mlp", "MLP"):
                plots["Mask"] = False

            # Amends the results' directory to add a new level for test results.
            results_dir: List[str] = self.params["dir"]["results"]
            results_dir.append("test")

            # Plots the results.
            visutils.plot_results(
                plots,
                mode="test",
                class_names=self.params["classes"],
                colours=self.params["colours"],
                save=save,
                show=show,
                model_name=self.params["model_name"],
                timestamp=self.params["timestamp"],
                results_dir=results_dir,
                **results,
            )

            # Checks whether to run TensorBoard on the log from the experiment. If defined as optional in the config,
            # a user confirmation is required to run TensorBoard with a 60s timeout.
            if self.params["run_tensorboard"] in ("opt", "optional", "OPT", "Optional"):
                try:
                    res = inputimeout(
                        prompt="Run TensorBoard Logs? (Y/N): ", timeout=_timeout
                    )
                    if res in ("Y", "y", "yes", "Yes", "YES", "run", "RUN", "Run"):
                        self.run_tensorboard()
                        return
                    elif res in ("N", "n", "no", "No", "NO"):
                        pass
                    else:
                        self.print("\n*Input not recognised*. Please try again")
                except TimeoutOccurred:
                    self.print(
                        "Input timeout elapsed. TensorBoard logs will not be run."
                    )

            # With auto set in the config, TensorBoard will automatically run without asking for user confirmation.
            elif self.params["run_tensorboard"] in (True, "auto", "Auto"):
                self.run_tensorboard()
                return

            # If the user declined, optional or auto wasn't defined in the config or a timeout occurred,
            # the user is informed how to run TensorBoard on the logs using RunTensorBoard.py.
            self.print(
                "\nTensorBoard logs will not be run but still can be by using RunTensorBoard.py and"
            )
            self.print(
                "providing the path to this experiment's results directory and unique experiment ID"
            )

    def close(self) -> None:
        """Closes the experiment, saving experiment parameters and model to file."""
        # Ensure the TensorBoard logger is closed.
        self.writer.close()

        if self.gpu == 0:
            self.print("\nSAVING EXPERIMENT CONFIG TO FILE")
            # Outputs the modified YAML parameters config file used for this experiment to file.
            with open(f"{self.exp_fn}.yml", "w") as outfile:
                yaml.dump(self.params, outfile)

            # Writes the recorded training and validation metrics of the experiment to file.
            self.print("\nSAVING METRICS TO FILE")
            try:
                sub_metrics = self.metric_logger.get_sub_metrics()
                metrics_df = pd.DataFrame(sub_metrics)
                metrics_df["Epoch"] = sub_metrics["train_loss"]["x"]
                metrics_df.set_index("Epoch", inplace=True, drop=True)
                metrics_df.to_csv(f"{self.exp_fn}_metrics.csv")

            except (ValueError, KeyError):
                self.print("\n*ERROR* in saving metrics to file.")

            # Checks whether to save the model parameters to file.
            if self.params["save_model"] in ("opt", "optional", "OPT", "Optional"):
                try:
                    res = inputimeout(
                        prompt="\nSave model to file? (Y/N): ", timeout=_timeout
                    )
                    if res in ("Y", "y", "yes", "Yes", "YES", "save", "SAVE", "Save"):
                        # Saves model state dict to PyTorch file.
                        self.save_model_weights()
                        self.print("MODEL PARAMETERS SAVED")
                    elif res in ("N", "n", "no", "No", "NO"):
                        self.print("Model will NOT be saved to file")
                        pass
                    else:
                        self.print("Input not recognised. Please try again")
                except TimeoutOccurred:
                    self.print("Input timeout elapsed. Model will not be saved")

            elif self.params["save_model"] in (True, "auto", "Auto"):
                self.print("\nSAVING MODEL PARAMETERS TO FILE")
                # Saves model state dict to PyTorch file.
                self.save_model_weights()

    def compute_classification_report(
        self, predictions: ArrayLike, labels: ArrayLike
    ) -> None:
        """Creates and saves to file a classification report table of precision, recall, f-1 score and support.

        Args:
            predictions (ArrayLike): List of predicted labels.
            labels (ArrayLike): List of corresponding ground truth label masks.

        Returns:
            None
        """
        # Ensures predictions and labels are flattened.
        predictions = utils.batch_flatten(predictions)
        labels = utils.batch_flatten(labels)

        # Uses utils to create a classification report in a DataFrame.
        cr_df = utils.make_classification_report(
            predictions, labels, self.params["classes"]
        )

        # Saves classification report DataFrame to a .csv file at fn.
        cr_df.to_csv(f"{self.exp_fn}_classification-report.csv")

    def save_model_weights(self, fn: Optional[str] = None) -> None:
        """Saves model state dict to PyTorch file."""
        if fn is None:
            fn = self.exp_fn
        torch.save(self.model.state_dict(), f"{fn}.pt")

    def save_model(self, fn: Optional[str] = None) -> None:
        """Saves the model object itself to PyTorch file."""
        if fn is None:
            fn = self.exp_fn
        torch.save(self.model, f"{fn}.pt")

    def save_backbone(self) -> None:
        """Readies the model for use in downstream tasks and saves to file."""
        # Checks that model has the required method to ready it for use on downstream tasks.
        assert issubclass(type(self.model), MinervaBackbone)
        pre_trained_backbone: Module = self.model.get_backbone()

        # Saves the pre-trained backbone to the cache.
        cache_fn = os.sep.join(
            self.params["dir"]["cache"] + [self.params["model_name"]]
        )
        torch.save(pre_trained_backbone.state_dict(), f"{cache_fn}.pt")

    def run_tensorboard(self) -> None:
        """Opens TensorBoard log of the current experiment in a locally hosted webpage."""
        utils.run_tensorboard(
            path=self.params["dir"]["results"][:-1],
            env_name="env2",
            exp_name=self.params["exp_name"],
            host_num=6006,
        )

    def print(self, msg: str) -> None:
        if self.verbose and self.gpu == 0:
            print(msg)<|MERGE_RESOLUTION|>--- conflicted
+++ resolved
@@ -150,14 +150,6 @@
         # Determines the output shape of the model.
         self.model.determine_output_dim(sample_pairs=params["sample_pairs"])
 
-<<<<<<< HEAD
-        # Checks if multiple GPUs detected. If so, wraps model in DataParallel for multi-GPU use.
-        if torch.cuda.device_count() > 1:
-            self.print(f"{torch.cuda.device_count()} GPUs detected")
-            self.model = DistributedDataParallel(self.model, device_ids=[gpu])
-
-=======
->>>>>>> 34e4807d
         # Sets up the early stopping functionality.
         self.stopper = None
         self.early_stop = False
@@ -200,16 +192,15 @@
             # Print model summary.
             summary(self.model, input_size=input_size)
 
-<<<<<<< HEAD
             # Adds a graphical layout of the model to the TensorBoard logger.
             self.writer.add_graph(
                 self.model, input_to_model=torch.rand(*input_size, device=self.device)
             )
-=======
-        # Checks if multiple GPUs detected. If so, wraps model in DataParallel for multi-GPU use.
+
+        # Checks if multiple GPUs detected. If so, wraps model in DistributedDataParallel for multi-GPU use.
         if torch.cuda.device_count() > 1:
-            print(f"{torch.cuda.device_count()} GPUs detected")
-            self.model = MinervaDataParallel(self.model)
+            self.print(f"{torch.cuda.device_count()} GPUs detected")
+            self.model = DistributedDataParallel(self.model, device_ids=[gpu])
 
         else:
             # Adds a graphical layout of the model to the TensorBoard logger.
@@ -221,7 +212,6 @@
             except RuntimeError as err:
                 print(err)
                 print("ABORT adding graph to writer")
->>>>>>> 34e4807d
 
     def make_model(self) -> MinervaModel:
         """Creates a model from the parameters specified by config.
@@ -259,27 +249,16 @@
         module = loss_params.pop("module", "torch.nn")
         criterion = utils.func_by_str(module, loss_params["name"])
 
-<<<<<<< HEAD
-        if loss_params["params"] is not None:
-            if self.params["balance"] and self.params["model_type"] == "segmentation":
-                weights_dict = utils.class_weighting(self.class_dist, normalise=False)
-=======
         criterion_params_exist = utils.check_dict_key(loss_params, "params")
 
         if self.params["balance"] and self.params["model_type"] == "segmentation":
             weights_dict = utils.class_weighting(self.class_dist, normalise=False)
->>>>>>> 34e4807d
+
 
                 weights = []
                 for i in range(len(weights_dict)):
                     weights.append(weights_dict[i])
 
-<<<<<<< HEAD
-                loss_params["params"]["weight"] = torch.Tensor(weights)
-            return criterion(**loss_params["params"]).cuda(self.gpu)
-        else:
-            return criterion().cuda(self.gpu)
-=======
             if not criterion_params_exist:
                 loss_params["params"] = {"weight": torch.Tensor(weights)}
             else:
@@ -290,7 +269,6 @@
                 return criterion()
             else:
                 return criterion(**loss_params["params"])
->>>>>>> 34e4807d
 
     def make_optimiser(self) -> None:
         """Creates a PyTorch optimiser based on config parameters and sets optimiser."""
