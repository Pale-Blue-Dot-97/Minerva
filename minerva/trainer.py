--- conflicted
+++ resolved
@@ -793,17 +793,6 @@
         optimiser = self.model.optimiser
         assert optimiser
 
-<<<<<<< HEAD
-        torch.save(
-            {
-                "epoch": self.epoch_no,
-                "model_state_dict": extract_wrapped_model(self.model).state_dict(),
-                "optimiser_state_dict": optimiser.state_dict(),
-                "n_classes": self.params.get("n_classes"),
-            },
-            fn,
-        )
-=======
         chkpt = {
             "epoch": self.epoch_no,
             "model_state_dict": extract_wrapped_model(self.model).state_dict(),
@@ -816,7 +805,6 @@
             chkpt["scheduler_state_dict"] = scheduler.state_dict()
 
         torch.save(chkpt, f"{self.exp_fn}-checkpoint.pt")
->>>>>>> cb687aad
 
     def load_checkpoint(self) -> None:
         checkpoint = torch.load(
@@ -840,13 +828,9 @@
         self.model.load_state_dict(checkpoint["model_state_dict"])
         self.model.optimiser.load_state_dict(checkpoint["optimiser_state_dict"])  # type: ignore[union-attr]
 
-<<<<<<< HEAD
-        self.model.determine_output_dim(sample_pairs=self.sample_pairs)
-=======
         # If the scheduler exists, load from checkpoint.
         if self.model.scheduler is not None and "scheduler_state_dict" in checkpoint:
             self.model.scheduler.load_state_dict(checkpoint["scheduler_state_dict"])
->>>>>>> cb687aad
 
         # Transfer to GPU.
         self.model.to(self.device)
