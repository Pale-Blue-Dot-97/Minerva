--- conflicted
+++ resolved
@@ -894,13 +894,8 @@
     def save_backbone(self) -> None:
         """Readies the model for use in downstream tasks and saves to file."""
         # Checks that model has the required method to ready it for use on downstream tasks.
-<<<<<<< HEAD
-        # assert isinstance(self.model, MinervaBackbone)
-        pre_trained_backbone: Module = self.model.get_backbone()
-=======
         assert hasattr(self.model, "get_backbone")
         pre_trained_backbone: Module = self.model.get_backbone()  # type: ignore[attr-defined]
->>>>>>> 29069cff
 
         cache_dir = universal_path(self.params["dir"]["cache"])
 
