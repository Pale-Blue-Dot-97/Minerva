--- conflicted
+++ resolved
@@ -60,6 +60,7 @@
 import importlib
 import math
 import os
+from os import PathLike
 from pathlib import Path
 import random
 import re as regex
@@ -112,24 +113,14 @@
     "imagery_config"
 ]
 
-<<<<<<< HEAD
-DATA_CONFIG_PATH: Optional[str]
-_data_config_path: Optional[Union[List[str], Tuple[str, ...], str]] = CONFIG["dir"][
-    "configs"
-].get("data_config")
-if type(_data_config_path) in (list, tuple):
-    assert _data_config_path is not None
-    DATA_CONFIG_PATH = os.sep.join(_data_config_path)
-elif type(_data_config_path) == str or _data_config_path is None:
-=======
 DATA_CONFIG_PATH: Optional[Path]
-_data_config_path: Optional[Union[List[str], Tuple[str, ...], str]] = CONFIG["dir"]["configs"].get(
+_data_config_path: Optional[Union[str, PathLike[str]]] = CONFIG["dir"]["configs"].get(
     "data_config"
 )
 if _data_config_path:
     DATA_CONFIG_PATH = universal_path(_data_config_path)
 else:
->>>>>>> da8b81fd
+    assert _data_config_path is None
     DATA_CONFIG_PATH = _data_config_path
 
 DATA_CONFIG: Optional[Dict[str, Any]] = AUX_CONFIGS.get("data_config")
@@ -1685,5 +1676,4 @@
     euc_dist: float = distance.euclidean(a, b) / len(a)
 
     assert type(euc_dist) is float
-    return euc_dist
- +    return euc_dist