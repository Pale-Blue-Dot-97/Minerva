# -*- coding: utf-8 -*-
# MIT License

# Copyright (c) 2024 Harry Baker

# Permission is hereby granted, free of charge, to any person obtaining a copy
# of this software and associated documentation files (the "Software"), to deal
# in the Software without restriction, including without limitation the rights
# to use, copy, modify, merge, publish, distribute, sublicense, and/or sell
# copies of the Software, and to permit persons to whom the Software is
# furnished to do so, subject to the following conditions:

# The above copyright notice and this permission notice shall be included in all
# copies or substantial portions of the Software.

# THE SOFTWARE IS PROVIDED "AS IS", WITHOUT WARRANTY OF ANY KIND, EXPRESS OR
# IMPLIED, INCLUDING BUT NOT LIMITED TO THE WARRANTIES OF MERCHANTABILITY,
# FITNESS FOR A PARTICULAR PURPOSE AND NONINFRINGEMENT. IN NO EVENT SHALL THE
# AUTHORS OR COPYRIGHT HOLDERS BE LIABLE FOR ANY CLAIM, DAMAGES OR OTHER
# LIABILITY, WHETHER IN AN ACTION OF CONTRACT, TORT OR OTHERWISE, ARISING FROM,
# OUT OF OR IN CONNECTION WITH THE SOFTWARE OR THE USE OR OTHER DEALINGS IN THE
# SOFTWARE.
#
# @org: University of Southampton
# Created under a project funded by the Ordnance Survey Ltd.
#
"""Module to visualise .tiff images, label masks and results from the fitting of neural networks for remote sensing.

Attributes:
    WGS84 (~rasterio.crs.CRS): WGS84 co-ordinate reference system acting as a
        default :class:`~rasterio.crs.CRS` for transformations.
"""
# =====================================================================================================================
#                                                    METADATA
# =====================================================================================================================
__author__ = "Harry Baker"
__contact__ = "hjb1d20@soton.ac.uk"
__license__ = "MIT License"
__copyright__ = "Copyright (C) 2024 Harry Baker"
__all__ = [
    "WGS84",
    "de_interlace",
    "dec_extent_to_deg",
    "get_mlp_cmap",
    "discrete_heatmap",
    "stack_rgb",
    "make_rgb_image",
    "labelled_rgb_image",
    "make_gif",
    "prediction_plot",
    "seg_plot",
    "plot_subpopulations",
    "plot_history",
    "make_confusion_matrix",
    "make_roc_curves",
    "plot_embedding",
    "format_plot_names",
    "plot_results",
]

# =====================================================================================================================
#                                                     IMPORTS
# =====================================================================================================================
import os
import random
from pathlib import Path
from typing import Any, Dict, List, Optional, Sequence, Tuple, Union

import imageio
import matplotlib as mlp
import matplotlib.pyplot as plt
import numpy as np
from geopy.exc import GeocoderUnavailable
from matplotlib import offsetbox
from matplotlib.axes import Axes
from matplotlib.colors import Colormap, ListedColormap
from matplotlib.figure import Figure
from matplotlib.gridspec import GridSpec
from matplotlib.image import AxesImage
from matplotlib.ticker import MaxNLocator
from matplotlib.transforms import Bbox
from nptyping import Float, Int, NDArray, Shape
from numpy.typing import ArrayLike
from omegaconf import OmegaConf
from rasterio.crs import CRS
from scipy import stats
from sklearn.metrics import ConfusionMatrixDisplay, multilabel_confusion_matrix
from torchgeo.datasets.utils import BoundingBox
from tqdm import tqdm, trange

from minerva.utils import universal_path, utils

# =====================================================================================================================
#                                                     GLOBALS
# =====================================================================================================================
WGS84 = CRS.from_epsg(4326)

# Automatically fixes the layout of the figures to accommodate the colour bar legends.
plt.rcParams["figure.constrained_layout.use"] = True

# Increases DPI to avoid strange plotting errors for class heatmaps.
plt.rcParams["figure.dpi"] = 300
plt.rcParams["savefig.dpi"] = 300

# Removes margin in x-axis of plots.
plt.rcParams["axes.xmargin"] = 0

# Filters out all TensorFlow messages other than errors.
os.environ["TF_CPP_MIN_LOG_LEVEL"] = "3"

_MAX_SAMPLES = 25


# =====================================================================================================================
#                                                     METHODS
# =====================================================================================================================
def de_interlace(x: Sequence[Any], f: int) -> NDArray[Any, Any]:
    """Separates interlaced arrays, ``x`` at a frequency of ``f`` from each other.

    Args:
        x (~typing.Sequence[~typing.Any]): Array of data to be de-interlaced.
        f (int): Frequency at which interlacing occurs. Equivalent to number of sources interlaced together.

    Returns:
        ~numpy.ndarray[~typing.Any]: De-interlaced array. Each source array is now sequentially connected.
    """
    new_x: List[NDArray[Any, Any]] = []
    for i in range(f):
        x_i = []
        for j in np.arange(start=i, stop=len(x), step=f):
            x_i.append(x[j])
        new_x.append(np.array(x_i).flatten())

    return np.array(new_x).flatten()


def dec_extent_to_deg(
    shape: Tuple[int, int],
    bounds: BoundingBox,
    src_crs: CRS,
    new_crs: CRS = WGS84,
    spacing: int = 32,
) -> Tuple[Tuple[int, int, int, int], NDArray[Any, Float], NDArray[Any, Float]]:
    """Gets the extent of the image with ``shape`` and with ``bounds`` in latitude, longitude of system ``new_crs``.

    Args:
        shape (tuple[int, int]): 2D shape of image to be used to define the extents of the composite image.
        bounds (~torchgeo.datasets.utils.BoundingBox): Object describing a geospatial bounding box.
            Must contain ``minx``, ``maxx``, ``miny`` and ``maxy`` parameters.
        src_crs (~rasterio.crs.CRS): Source co-ordinate reference system (CRS).
        new_crs (~rasterio.crs.CRS): Optional; The co-ordinate reference system (CRS) to transform to.
        spacing (int): Spacing of the lat - lon ticks.

    Returns:
        tuple[tuple[int, int, int, int], ~numpy.ndarray[float], ~numpy.ndarray[float]]:
            * The corners of the image in pixel co-ordinates e.g. ``(0, 256, 0, 256)``.
            * The latitude extent of the image with ticks at intervals defined by ``spacing``.
            * The longitude extent of the image with ticks at intervals defined by ``spacing``.
    """
    # Defines the 'extent' for a composite image based on the size of shape.
    extent = 0, shape[0], 0, shape[1]

    # Gets the co-ordinates of the corners of the image in decimal lat-lon.
    corners = utils.transform_coordinates(
        x=[bounds.minx, bounds.maxx],
        y=[bounds.miny, bounds.maxy],
        src_crs=src_crs,
        new_crs=new_crs,
    )

    # Creates a discrete mapping of the spaced ticks to latitude longitude extent of the image.
    lat_extent = np.around(
        np.linspace(
            start=corners[1][0],
            stop=corners[1][1],
            num=int(shape[0] / spacing) + 1,
            endpoint=True,
        ),
        decimals=3,
    )
    lon_extent = np.around(
        np.linspace(
            start=corners[0][0],
            stop=corners[0][1],
            num=int(shape[0] / spacing) + 1,
            endpoint=True,
        ),
        decimals=3,
    )

    return extent, lat_extent, lon_extent


def get_mlp_cmap(
    cmap_style: Optional[Union[Colormap, str]] = None, n_classes: Optional[int] = None
) -> Optional[Colormap]:
    """Creates a cmap from query

    Args:
        cmap_style (~matplotlib.colors.Colormap | str): Optional; :mod:`matplotlib` colourmap style to get.
        n_classes (int): Optional; Number of classes in data to assign colours to.

    Returns:
        ~matplotlib.colors.Colormap | None:
        * If ``cmap_style`` and ``n_classes`` provided, returns a :class:`~matplotlib.colors.ListedColormap` instance.
        * If ``cmap_style`` provided but no ``n_classes``, returns a :class:`~matplotlib.colors.Colormap` instance.
        * If neither arguments are provided, ``None`` is returned.
    """
    cmap: Optional[Colormap] = None

    if cmap_style:
        if isinstance(cmap_style, str):
            cmap = mlp.colormaps[cmap_style]  # type: ignore
        else:
            cmap = cmap_style

        if n_classes:
            assert isinstance(cmap, Colormap)
            cmap = cmap.resampled(n_classes)  # type: ignore

    return cmap


def discrete_heatmap(
    data: NDArray[Shape["*, *"], Int],  # noqa: F722
    classes: Union[List[str], Tuple[str, ...]],
    cmap_style: Optional[Union[str, ListedColormap]] = None,
    block_size: int = 32,
) -> None:
    """Plots a heatmap with a discrete colour bar. Designed for Radiant Earth MLHub 256x256 SENTINEL images.

    Args:
        data (~numpy.ndarray[int]): 2D Array of data to be plotted as a heat map.
        classes (list[str]): Optional; List of all possible class labels.
        cmap_style (str | ~matplotlib.colors.ListedColormap): Optional; Name or object for colour map style.
        block_size (int): Optional; Size of block image subdivision in pixels.
    """
    # Initialises a figure.
    plt.figure()

    # Creates a cmap from query.
    cmap = get_mlp_cmap(cmap_style, len(classes))

    # Plots heatmap onto figure.
    heatmap = plt.imshow(data, cmap=cmap, vmin=-0.5, vmax=len(classes) - 0.5)  # type: ignore[arg-type]

    # Sets tick intervals to block size. Default 32 x 32.
    plt.xticks(np.arange(0, data.shape[0] + 1, block_size))
    plt.yticks(np.arange(0, data.shape[1] + 1, block_size))

    # Add grid overlay.
    plt.grid(which="both", color="#CCCCCC", linestyle=":")

    # Plots colour bar onto figure.
    clb = plt.colorbar(heatmap, ticks=np.arange(0, len(classes)), shrink=0.77)

    # Sets colour bar ticks to class labels.
    clb.ax.set_yticklabels(classes)

    # Display figure.
    plt.show(block=False)

    # Close figure.
    plt.close()


def stack_rgb(
    image: NDArray[Shape["3, *, *"], Float],  # noqa: F722
    max_value: int = 255,
) -> NDArray[Shape["*, *, 3"], Float]:  # noqa: F722
    """Stacks together red, green and blue image bands to create a RGB array.

    Args:
        image (~numpy.ndarray[float]): Image of separate channels to be normalised
            and reshaped into stacked RGB image.
        max_value (int): Optional; The maximum pixel value in ``image``. e.g. for 8 bit this will be 255.

    Returns:
        ~numpy.ndarray[float]: Normalised and stacked red, green, blue arrays into RGB array.
    """
    # Stack together RGB bands. Assumes RGB bands are in dimensions 0-2. Ignores any other bands.
    # Note that it has to be order BGR not RGB due to the order numpy stacks arrays.
    rgb_image: NDArray[Shape["3, *, *"], Any] = np.dstack(  # noqa: F722
        (image[2], image[1], image[0])
    )
    assert isinstance(rgb_image, np.ndarray)

    # Normalise.
    return rgb_image / max_value


def make_rgb_image(
    image: NDArray[Shape["3, *, *"], Float],  # noqa: F722
    block_size: int = 32,
    max_pixel_value: int = 255,
) -> AxesImage:
    """Creates an RGB image from a composition of red, green and blue bands.

    Args:
        image (~numpy.ndarray[int]): Array representing the image of shape ``(bands x height x width)``.
        block_size (int): Optional; Size of block image sub-division in pixels.
        max_value (int): Optional; The maximum pixel value in ``image``. e.g. for 8 bit this will be 255.

    Returns:
        ~matplotlib.image.AxesImage: Plotted RGB image object.
    """
    # Stack RGB image data together.
    rgb_image_array = stack_rgb(image, max_pixel_value)

    # Create RGB image.
    rgb_image = plt.imshow(rgb_image_array)

    # Sets tick intervals to block size. Default 32 x 32.
    plt.xticks(np.arange(0, rgb_image_array.shape[0] + 1, block_size))
    plt.yticks(np.arange(0, rgb_image_array.shape[1] + 1, block_size))

    # Add grid overlay.
    plt.grid(which="both", color="#CCCCCC", linestyle=":")

    plt.show(block=False)

    return rgb_image


def labelled_rgb_image(
    image: NDArray[Shape["*, *, 3"], Float],  # noqa: F722
    mask: NDArray[Shape["*, *"], Int],  # noqa: F722
    bounds: BoundingBox,
    src_crs: CRS,
    path: Union[str, Path],
    name: str,
    classes: Union[List[str], Tuple[str, ...]],
    cmap_style: Optional[Union[str, ListedColormap]] = None,
    new_crs: Optional[CRS] = WGS84,
    block_size: int = 32,
    alpha: float = 0.5,
    show: bool = True,
    save: bool = True,
    figdim: Tuple[Union[int, float], Union[int, float]] = (8.02, 10.32),
) -> Path:
    """Produces a layered image of an RGB image, and it's associated label mask heat map alpha blended on top.

    Args:
        image (~numpy.ndarray[int]): Array representing the image of shape ``(height x width x bands)``.
        mask (~numpy.ndarray[int]): Ground truth mask. Should be of shape (height x width) matching ``image``.
        bounds (~torchgeo.datasets.utils.BoundingBox): Object describing a geospatial bounding box.
            Must contain ``minx``, ``maxx``, ``miny`` and ``maxy`` parameters.
        src_crs (~rasterio.crs.CRS): Source co-ordinate reference system (CRS).
        path (str): Path to where to save created figure.
        name (str): Name of figure. Will be used for title and in the filename.
        classes (list[str]): Optional; List of all possible class labels.
        cmap_style (str | ~matplotlib.colors.ListedColormap): Optional; Name or object for colour map style.
        new_crs (~rasterio.crs.CRS): Optional; The co-ordinate reference system (CRS) to transform to.
        block_size (int): Optional; Size of block image subdivision in pixels.
        alpha (float): Optional; Fraction determining alpha blending of label mask.
        show (bool): Optional; Show the figure when plotted.
        save (bool): Optional; Save the figure to ``path``.
        figdim (tuple[int | float, int | float]): Optional; Figure (height, width) in inches.

    Returns:
        str: Path to figure save location.
    """
    # Checks that the mask and image shapes will align.
    mask_shape: Tuple[int, int] = mask.shape  # type: ignore[assignment]
    assert mask_shape == image.shape[:2]

    assert new_crs is not None

    # Gets the extent of the image in pixel, lattitude and longitude dimensions.
    extent, lat_extent, lon_extent = dec_extent_to_deg(
        mask_shape,
        bounds=bounds,
        src_crs=src_crs,
        spacing=block_size,
        new_crs=new_crs,
    )

    # Initialises a figure.
    fig, ax1 = plt.subplots()

    # Create RGB image.
    ax1.imshow(image, extent=extent)

    # Creates a cmap from query.
    cmap = get_mlp_cmap(cmap_style, len(classes))

    # Plots heatmap onto figure.
    heatmap = ax1.imshow(
        mask, cmap=cmap, vmin=-0.5, vmax=len(classes) - 0.5, extent=extent, alpha=alpha  # type: ignore[arg-type]
    )

    # Sets tick intervals to standard 32x32 block size.
    ax1.set_xticks(np.arange(0, mask.shape[0] + 1, block_size))
    ax1.set_yticks(np.arange(0, mask.shape[1] + 1, block_size))

    # Creates a secondary x and y-axis to hold lat-lon.
    ax2 = ax1.twiny().twinx()

    # Plots an invisible line across the diagonal of the image to create the secondary axis for lat-lon.
    ax2.plot(
        lon_extent,
        lat_extent,
        " ",
        clip_box=Bbox.from_extents(
            lon_extent[0], lat_extent[0], lon_extent[-1], lat_extent[-1]
        ),
    )

    # Set ticks for lat-lon.
    ax2.set_xticks(lon_extent)
    ax2.set_yticks(lat_extent)

    # Sets the limits of the secondary axis, so they should align with the primary.
    ax2.set_xlim(left=lon_extent[0], right=lon_extent[-1])
    ax2.set_ylim(top=lat_extent[-1], bottom=lat_extent[0])

    # Converts the decimal lat-lon into degrees, minutes, seconds to label the axis.
    lat_labels = utils.dec2deg(lat_extent, axis="lat")
    lon_labels = utils.dec2deg(lon_extent, axis="lon")

    # Sets the secondary axis tick labels.
    ax2.set_xticklabels(lon_labels, fontsize=11)
    ax2.set_yticklabels(lat_labels, fontsize=10, rotation=-30, ha="left")

    # Add grid overlay.
    ax1.grid(which="both", color="#CCCCCC", linestyle=":")

    # Plots colour bar onto figure.
    clb = plt.colorbar(
        heatmap, ticks=np.arange(0, len(classes)), shrink=0.9, aspect=75, drawedges=True
    )

    # Sets colour bar ticks to class labels.
    clb.ax.set_yticklabels(classes, fontsize=11)

    # Bodge to get a figure title by using the colour bar title.
    clb.ax.set_title(f"{name}\nLand Cover", loc="left", fontsize=15)

    # Set axis labels.
    ax1.set_xlabel("(x) - Pixel Position", fontsize=14)
    ax1.set_ylabel("(y) - Pixel Position", fontsize=14)
    ax2.set_ylabel("Latitude", fontsize=14, rotation=270, labelpad=12)
    ax2.set_title("Longitude")  # Bodge

    # Manual trial and error fig size which fixes aspect ratio issue.
    fig.set_figheight(figdim[0])
    fig.set_figwidth(figdim[1])

    # Display figure.
    if show:
        plt.show(block=False)

    # Path and file name of figure.
    fn = Path(f"{path}/{name}_RGBHM.png")

    # If true, save file to fn.
    if save:
        # Checks if file already exists. Deletes if true.
        utils.exist_delete_check(fn)

        # Save figure to fn.
        fig.savefig(fn)

    # Close figure.
    plt.close()

    return fn


def make_gif(
    dates: Sequence[str],
    images: NDArray[Shape["*, *, *, 3"], Any],  # noqa: F722
    masks: NDArray[Shape["*, *, *"], Any],  # noqa: F722
    bounds: BoundingBox,
    src_crs: CRS,
    classes: Union[List[str], Tuple[str, ...]],
    gif_name: str,
    path: Union[str, Path],
    cmap_style: Optional[Union[str, ListedColormap]] = None,
    fps: float = 1.0,
    new_crs: Optional[CRS] = WGS84,
    alpha: float = 0.5,
    figdim: Tuple[Union[int, float], Union[int, float]] = (8.02, 10.32),
) -> None:
    """Wrapper to :func:`labelled_rgb_image` to make a GIF for a patch out of scenes.

    Args:
        dates (~typing.Sequence[str]): Dates of scenes to be used as the frames in the GIF.
        images (~numpy.ndarray[~typing.Any]): All the frames of imagery to make the GIF from.
            Leading dimension must be the same length as ``dates`` and ``masks``.
        masks (~numpy.ndarray[~typing.Any]): The masks for each frame of the GIF.
            Leading dimension must be the same length as ``dates`` and ``image``.
        bounds (~torchgeo.datasets.utils.BoundingBox): The bounding box (in the ``src_crs`` CRS) of the
            :term:`patch` the ``GIF`` will be of.
        src_crs (~rasterio.crs.CRS): Source co-ordinate reference system (CRS).
        classes (list[str]): List of all possible class labels.
        gif_name (str): Path to and name of GIF to be made.
        path (~pathlib.Path | str]): Path to where to save frames of the ``GIF``.
        cmap_style (str | ~matplotlib.colors.ListedColormap): Optional; Name or object for colour map style.
        fps (float): Optional; Frames per second of ``GIF``.
        new_crs (~rasterio.crs.CRS): Optional; The co-ordinate reference system (CRS) to transform to.
        alpha (float): Optional; Fraction determining alpha blending of label mask.
        figdim (tuple[int | float, int | float]): Optional; Figure (height, width) in inches.

    Returns:
        None
    """
    # Changes to `imagio` now mean we need the duration of the GIF and not the `fps`.
    duration = len(dates) / fps

    # List to hold filenames and paths of images created.
    frames = []

    with trange(len(dates)) as t:
        for i in t:
            # Update progress bar with current scene.
            t.set_description("SCENE ON %s" % dates[i])

            # Create a frame of the GIF for a scene of the patch.
            frame = labelled_rgb_image(
                images[i],
                masks[i],
                bounds,
                src_crs,
                path,
                name=f"{i}",
                classes=classes,
                cmap_style=cmap_style,
                new_crs=new_crs,
                alpha=alpha,
                save=True,
                show=False,
                figdim=figdim,
            )

            # Read in frame just created and add to list of frames.
            frames.append(imageio.imread(frame))

    # Checks GIF doesn't already exist. Deletes if it does.
    utils.exist_delete_check(gif_name)

    print("MAKING PATCH GIF")

    # Create GIF.
    imageio.mimwrite(gif_name, frames, format=".gif", duration=duration)  # type: ignore


def prediction_plot(
    sample: Dict[str, Any],
    sample_id: str,
    classes: Dict[int, str],
    src_crs: CRS,
    new_crs: CRS = WGS84,
    path: str = "",
    cmap_style: Optional[Union[str, ListedColormap]] = None,
    exp_id: Optional[str] = None,
    fig_dim: Optional[Tuple[Union[int, float], Union[int, float]]] = None,
    block_size: int = 32,
    show: bool = True,
    save: bool = True,
    fn_prefix: Optional[Union[str, Path]] = None,
) -> None:
    """
    Produces a figure containing subplots of the predicted label mask, the ground truth label mask
    and a reference RGB image of the same patch.

    Args:
        sample (dict[str, ~typing.Any]): Dictionary holding the ``"image"``, ground truth (``"mask"``)
            and predicted (``"pred"``) masks and the bounding box for this sample.
        sample_id (str): ID for the sample.
        classes (dict[int, str]): Dictionary mapping class labels to class names.
        src_crs (~rasterio.crs.CRS): Existing co-ordinate system of the image.
        new_crs(~rasterio.crs.CRS): Optional; Co-ordinate system to convert image to and use for labelling.
        exp_id (str): Optional; Unique ID for the experiment run that predictions and labels come from.
        block_size (int): Optional; Size of block image sub-division in pixels.
        cmap_style (str | ~matplotlib.colors.ListedColormap): Optional; Name or object for colour map style.
        show (bool): Optional; Show the figure when plotted.
        save (bool): Optional; Save the figure to file to ``fn_prefix``.
        fig_dim (tuple[float, float]): Optional; Figure (height, width) in inches.
        fn_prefix (str | ~pathlib.Path): Optional; Common filename prefix (including path to file) for all plots of
            this type from this experiment. Appended with the sample ID to give the filename to save the plot to.

    Returns:
        None
    """
    # Stacks together the R, G, & B bands to form an array of the RGB image.
    rgb_image = sample["image"]
    z = sample["pred"]
    y = sample["mask"]
    bounds = sample["bounds"]

    extent, lat_extent, lon_extent = dec_extent_to_deg(
        y.shape, bounds, src_crs, new_crs=new_crs, spacing=block_size
    )

    centre = utils.transform_coordinates(
        *utils.get_centre_loc(bounds), src_crs=src_crs, new_crs=new_crs
    )

    # Initialises a figure.
    fig: Figure = plt.figure(figsize=fig_dim)

    gs = GridSpec(nrows=2, ncols=2, figure=fig)

    axes: NDArray[Shape["3"], Axes] = np.array(  # type: ignore[type-var, assignment]
        [
            fig.add_subplot(gs[0, 0]),
            fig.add_subplot(gs[0, 1]),
            fig.add_subplot(gs[1, :]),
        ]
    )

    cmap = get_mlp_cmap(cmap_style, len(classes))

    # Plots heatmap onto figure.
    z_heatmap = axes[0].imshow(z, cmap=cmap, vmin=-0.5, vmax=len(classes) - 0.5)
    _ = axes[1].imshow(y, cmap=cmap, vmin=-0.5, vmax=len(classes) - 0.5)

    # Create RGB image.
    axes[2].imshow(rgb_image, extent=extent)

    # Sets tick intervals to standard 32x32 block size.
    axes[0].set_xticks(np.arange(0, z.shape[0] + 1, block_size))
    axes[0].set_yticks(np.arange(0, z.shape[1] + 1, block_size))

    axes[1].set_xticks(np.arange(0, y.shape[0] + 1, block_size))
    axes[1].set_yticks(np.arange(0, y.shape[1] + 1, block_size))

    axes[2].set_xticks(np.arange(0, rgb_image.shape[0] + 1, block_size))
    axes[2].set_yticks(np.arange(0, rgb_image.shape[1] + 1, block_size))

    # Add grid overlay.
    axes[0].grid(which="both", color="#CCCCCC", linestyle=":")
    axes[1].grid(which="both", color="#CCCCCC", linestyle=":")
    axes[2].grid(which="both", color="#CCCCCC", linestyle=":")

    # Converts the decimal lat-lon into degrees, minutes, seconds to label the axis.
    lat_labels = utils.dec2deg(lat_extent, axis="lat")
    lon_labels = utils.dec2deg(lon_extent, axis="lon")

    # Sets the secondary axis tick labels.
    axes[2].set_xticklabels(lon_labels, fontsize=9, rotation=30)
    axes[2].set_yticklabels(lat_labels, fontsize=9)

    # Plots colour bar onto figure.
    clb = fig.colorbar(
        z_heatmap,
        ax=axes.ravel().tolist(),
        location="top",
        ticks=np.arange(0, len(classes)),
        aspect=75,
        drawedges=True,
    )

    # Sets colour bar ticks to class labels.
    clb.ax.set_xticklabels(classes.values(), fontsize=9)

    # Set figure title and subplot titles.
    loc: str
    try:
        loc = utils.lat_lon_to_loc(lat=str(centre[1]), lon=str(centre[0]))
    except GeocoderUnavailable:  # pragma: no cover
        loc = ""

    fig.suptitle(
        f"{sample_id}: {loc}",
        fontsize=15,
    )
    axes[0].set_title("Predicted", fontsize=13)
    axes[1].set_title("Ground Truth", fontsize=13)
    axes[2].set_title("Reference Imagery", fontsize=13)

    # Set axis labels.
    axes[0].set_xlabel("(x) - Pixel Position", fontsize=10)
    axes[0].set_ylabel("(y) - Pixel Position", fontsize=10)
    axes[1].set_xlabel("(x) - Pixel Position", fontsize=10)
    axes[1].set_ylabel("(y) - Pixel Position", fontsize=10)
    axes[2].set_xlabel("Longitude", fontsize=10)
    axes[2].set_ylabel("Latitude", fontsize=10)

    # Display figure.
    if show:
        plt.show(block=False)

    if fn_prefix is None:
        _path = universal_path(path)
        fn_prefix = str(_path / f"{exp_id}_{utils.timestamp_now()}_Mask")

    # Path and file name of figure.
    fn = Path(f"{fn_prefix}_{sample_id}.png").absolute()

    # If true, save file to fn.
    if save:
        # Checks if file already exists. Deletes if true.
        utils.exist_delete_check(fn)

        # Save figure to fn.
        fig.savefig(fn)

    # Close figure.
    plt.close()


def seg_plot(
    z: Union[List[int], NDArray[Any, Any]],
    y: Union[List[int], NDArray[Any, Any]],
    ids: List[str],
    bounds: Union[Sequence[Any], NDArray[Any, Any]],
    data_dir: Union[Path, str],
    dataset_params: Dict[str, Any],
    classes: Dict[int, str],
    colours: Dict[int, str],
    fn_prefix: Union[str, Path],
    frac: float = 0.05,
    fig_dim: Optional[Tuple[Union[int, float], Union[int, float]]] = (9.3, 10.5),
    model_name: str = "",
    path: str = "",
    max_pixel_value: int = 255,
    cache_dir: Optional[Union[str, Path]] = None,
) -> None:
    """Custom function for pre-processing the outputs from image segmentation testing for data visualisation.

    Args:
        z (list[float]): Predicted segmentation masks by the network.
        y (list[float]): Corresponding ground truth masks.
        ids (list[str]): Corresponding patch IDs for the test data supplied to the network.
        bounds (list[~torchgeo.datasets.utils.BoundingBox] | ~numpy.ndarray[~torchgeo.datasets.utils.BoundingBox]):
            Array of objects describing a geospatial bounding box.
            Must contain ``minx``, ``maxx``, ``miny`` and ``maxy`` parameters.
        task_name (str): Name of the task that samples are from.
        classes (dict[int, str]): Dictionary mapping class labels to class names.
        colours (dict[int, str]): Dictionary mapping class labels to colours.
        fn_prefix (str | ~pathlib.Path): Common filename prefix (including path to file) for all plots of this type
            from this experiment to use.
        frac (float): Optional; Fraction of patch samples to plot.
        fig_dim (tuple[float, float]): Optional; Figure (height, width) in inches.
        cache_dir (str | ~pathlib.Path): Optional; Path to the directory to load the cached dataset from.
            Defaults to None (so will create dataset from scratch).

    Returns:
        None
    """
    # TODO: This is a very naughty way of avoiding a circular import.
    # Need to reorganise package to avoid need for this.
    from minerva.datasets import make_dataset

    if not isinstance(z, np.ndarray):
        z = np.array(z)

    if not isinstance(y, np.ndarray):
        y = np.array(y)

    z = np.reshape(z, (z.shape[0] * z.shape[1], z.shape[2], z.shape[3]))
    y = np.reshape(y, (y.shape[0] * y.shape[1], y.shape[2], y.shape[3]))
    flat_ids: NDArray[Any, Any] = np.array(ids).flatten()

    print("\nRE-CONSTRUCTING DATASET")
    if cache_dir is not None:
        cache = True
    else:
        cache = False
        cache_dir = ""

    dataset, _ = make_dataset(
        data_dir, dataset_params, cache=cache, cache_dir=cache_dir
    )

    # Create a new projection system in lat-lon.
    crs = dataset.crs

    print("\nPRODUCING PREDICTED MASKS")

    # Limits number of masks to produce to a fractional number of total and no more than `_MAX_SAMPLES`.
    n_samples = int(frac * len(flat_ids))
    if n_samples > _MAX_SAMPLES:
        n_samples = _MAX_SAMPLES

    # Plots the predicted versus ground truth labels for all test patches supplied.
    with tqdm(total=n_samples) as pbar:
        for i in random.sample(range(len(flat_ids)), n_samples):
            image = stack_rgb(dataset[bounds[i]]["image"].numpy(), max_pixel_value)
            sample = {"image": image, "pred": z[i], "mask": y[i], "bounds": bounds[i]}

            prediction_plot(
                sample,
                flat_ids[i],
                classes=classes,
                src_crs=crs,
                exp_id=model_name,
                show=False,
                fn_prefix=fn_prefix,
                fig_dim=fig_dim,
                cmap_style=ListedColormap(colours.values(), N=len(colours)),  # type: ignore
                path=path,
            )
        pbar.update()


def plot_subpopulations(
    class_dist: List[Tuple[int, int]],
    class_names: Optional[Dict[int, str]] = None,
    cmap_dict: Optional[Dict[int, str]] = None,
    filename: Optional[Union[str, Path]] = None,
    save: bool = True,
    show: bool = False,
) -> None:
    """Creates a pie chart of the distribution of the classes within the data.

    Args:
        class_dist (list[tuple[int, int]]): Modal distribution of classes in the dataset provided.
        class_names (dict[int, str]): Optional; Dictionary mapping class labels to class names.
        cmap_dict (dict[int, str]): Optional; Dictionary mapping class labels to class colours.
        filename (str): Optional; Name of file to save plot to.
        show (bool): Optional; Whether to show plot.
        save (bool): Optional; Whether to save plot to file.

    Returns:
        None
    """
    # List to hold the name and percentage distribution of each class in the data as str.
    class_data = []

    # List to hold the total counts of each class.
    counts = []

    # List to hold colours of classes in the correct order.
    colours: Optional[List[str]] = []

    if class_names is None:
        class_numbers = [x[0] for x in class_dist]
        class_names = {i: f"class {i}" for i in class_numbers}

    # Finds total number of samples to normalise data.
    n_samples = 0
    for mode in class_dist:
        n_samples += mode[1]

    # For each class, find the percentage of data that is that class and the total counts for that class.
    for label in class_dist:
        # Sets percentage label to <0.01% for classes matching that equality.
        if (label[1] * 100.0 / n_samples) > 0.01:
            class_data.append(
                "{} \n{:.2f}%".format(
                    class_names[label[0]], (label[1] * 100.0 / n_samples)
                )
            )
        else:
            class_data.append(f"{class_names[label[0]]} \n<0.01%")
        counts.append(label[1])

        if cmap_dict:
            assert colours is not None
            colours.append(cmap_dict[label[0]])

    if cmap_dict is None:
        colours = None

    # Locks figure size.
    plt.figure(figsize=(6, 5))

    # Plot a pie chart of the data distribution amongst the classes.
    patches, _ = plt.pie(  # type: ignore[misc]
        counts, colors=colours, explode=[i * 0.05 for i in range(len(class_data))]
    )

    # Adds legend.
    plt.legend(
        patches, class_data, loc="center left", bbox_to_anchor=(1, 0.5), frameon=False
    )

    # Shows and/or saves plot.
    if show:
        plt.show(block=False)
    if save:
        plt.savefig(filename)
        plt.close()


def plot_history(
    metrics: Dict[str, Any],
    filename: Optional[Union[str, Path]] = None,
    save: bool = True,
    show: bool = False,
) -> None:
    """Plots model history based on metrics supplied.

    Args:
        metrics (dict[str, ~typing.Any]): Dictionary containing the names and results of the metrics
            by which model was assessed.
        filename (str): Optional; Name of file to save plot to.
        show (bool): Optional; Whether to show plot.
        save (bool): Optional; Whether to save plot to file.

    Returns:
        None
    """
    # Initialise figure.
    ax = plt.figure().gca()

    # Plots each metric in metrics, appending their artist handles.
    handles = []
    labels = []
    for key in metrics:
        # Checks that the length of x matches y and is greater than 1 so can be plotted.
        if len(metrics[key]["x"]) == len(metrics[key]["y"]) >= 1.0:
            # Plot metric.
            handles.append(ax.plot(metrics[key]["x"], metrics[key]["y"])[0])
            labels.append(key)

    # Creates legend from plot artist handles and names of metrics.
    ax.legend(handles=handles, labels=labels)

    # Forces x-axis ticks to be integers.
    ax.xaxis.set_major_locator(MaxNLocator(integer=True))

    # Adds a grid overlay with green dashed lines.
    ax.grid(color="green", linestyle="--", linewidth=0.5)  # For some funky gridlines

    # Adds axis labels.
    ax.set_xlabel("Epoch")
    ax.set_ylabel("Loss/Accuracy")

    # Shows and/or saves plot.
    if show:
        plt.show(block=False)
    if save:
        plt.savefig(filename)
        plt.close()


def make_confusion_matrix(
    pred: Union[List[int], NDArray[Any, Int]],
    labels: Union[List[int], NDArray[Any, Int]],
    classes: Dict[int, str],
    filename: Optional[Union[str, Path]] = None,
    cmap_style: str = "Blues",
    figsize: Tuple[int, int] = (2, 2),
    show: bool = True,
    save: bool = False,
) -> None:
    """Creates a heat-map of the confusion matrix of the given model.

    Args:
        pred (list[int]): Predictions made by model on test images.
        labels (list[int]): Accompanying ground truth labels for testing images.
        classes (dict[int, str]): Dictionary mapping class labels to class names.
        filename (str): Optional; Name of file to save plot to.
        cmap_style (str): Colourmap style to use in the confusion matrix.
        show (bool): Optional; Whether to show plot.
        save (bool): Optional; Whether to save plot to file.

    Returns:
        None
    """
    _pred, _labels, new_classes = utils.check_test_empty(pred, labels, classes)

    # Extract class names from dict in numeric order to ensure labels match matrix.
    class_names = [new_classes[key] for key in range(len(new_classes.keys()))]

    # Creates the figure to plot onto.
    ax = plt.figure(figsize=figsize).gca()

    # Get a matplotlib colourmap based on the style specified to use for the confusion matrix.
    cmap = get_mlp_cmap(cmap_style)

    # Creates, plots and normalises the confusion matrix.
    cm = ConfusionMatrixDisplay.from_predictions(
        _labels,
        _pred,
        labels=list(new_classes.keys()),
        normalize="true",
        display_labels=class_names,
        cmap=cmap,
        ax=ax,
    )

    # Normalises the colourbar to between [0, 1] for consistent clarity.
    cm.ax_.get_images()[0].set_clim(0, 1)

    # Shows and/or saves plot.
    if show:
        plt.show(block=False)
    if save:
        plt.savefig(filename)
        plt.close()


def make_multilabel_confusion_matrix(
    preds: Union[List[int], NDArray[Any, Int]],
    labels: Union[List[int], NDArray[Any, Int]],
    classes: Dict[int, str],
    filename: Optional[Union[str, Path]] = None,
    cmap_style: str = "Blues",
    figsize: Tuple[int, int] = (2, 2),
    show: bool = True,
    save: bool = False,
) -> None:
    """Creates a heat-map of the confusion matrix of the given model.

    Args:
        probs (list[int]): Output made by the model on test images.
        labels (list[int]): Accompanying ground truth labels for testing images.
        classes (dict[int, str]): Dictionary mapping class labels to class names.
        filename (str): Optional; Name of file to save plot to.
        cmap_style (str): Colourmap style to use in the confusion matrix.
        show (bool): Optional; Whether to show plot.
        save (bool): Optional; Whether to save plot to file.

    Returns:
        None
    """
    # Find a pair of integer values that are most square-like for the dimensions
    # of the sub-plot array that fits with the number of classes.
    dimensions = utils.closest_factors(len(classes))

    # Creates the figure to plot onto.
    fig, axes = plt.subplots(dimensions[0], dimensions[1], figsize=figsize)
    axes = axes.ravel()

    # Get a matplotlib colourmap based on the style specified to use for the confusion matrix.
    cmap = get_mlp_cmap(cmap_style)

    if isinstance(labels, list):
        labels = np.ndarray(labels)
    if isinstance(preds, list):
        preds = np.ndarray(preds)

    # Create the confusion matrices for each class.
    cm = multilabel_confusion_matrix(
        labels.reshape(-1, labels.shape[-1]),
        preds.reshape(-1, preds.shape[-1]),
        labels=list(classes.keys()),
    )

    for i in range(len(classes)):
        # Creates the confusion matrix.
        sub_cm = ConfusionMatrixDisplay(cm[i], display_labels=["N", "Y"])

        # Plot confusion matrix.
        sub_cm.plot(cmap=cmap, ax=axes[i])

        # Set title for each sub-plot to the class number (labels will not fit).
        sub_cm.ax_.set_title(f"Class {i}")

        # Delete individual colourbars for each sub-plot.
        sub_cm.im_.colorbar.remove()

    # Add colourbar for whole figure.
    fig.colorbar(sub_cm.im_, ax=axes)

    # Delete empty sub_plots if the n_classes was an odd number > 5.
    for i in range(len(classes), np.prod(dimensions)):
        fig.delaxes(axes[i])

    # Shows and/or saves plot.
    if show:
        plt.show(block=False)
    if save:
        plt.savefig(filename)
        plt.close()


def make_roc_curves(
    probs: ArrayLike,
    labels: Union[Sequence[int], NDArray[Any, Int]],
    class_names: Dict[int, str],
    colours: Dict[int, str],
    micro: bool = True,
    macro: bool = True,
    filename: Optional[Union[str, Path]] = None,
    show: bool = False,
    save: bool = True,
) -> None:
    """Plots ROC curves for each class, the micro and macro average ROC curves and accompanying AUCs.

    Adapted from Scikit-learn's example at:
    https://scikit-learn.org/stable/auto_examples/model_selection/plot_roc.html

    Args:
        probs (list | ~numpy.ndarray[int]): Array of probabilistic predicted classes from model where each sample
            should have a list of the predicted probability for each class.
        labels (list | ~numpy.ndarray[int]): List of corresponding ground truth labels.
        class_names (dict[int, str]): Dictionary mapping class labels to class names.
        colours (dict[int, str]): Dictionary mapping class labels to colours.
        micro (bool): Optional; Whether to compute and plot the micro average ROC curves.
        macro (bool): Optional; Whether to compute and plot the macro average ROC curves.
        filename (str | ~pathlib.Path): Optional; Name of file to save plot to.
        save (bool): Optional; Whether to save the plots to file.
        show (bool): Optional; Whether to show the plots.

    Returns:
        None
    """
    # Gets the class labels as a list from the class_names dict.
    class_labels = [key for key in class_names.keys()]

    # Reshapes the probabilities to be (n_samples, n_classes).
    probs = np.reshape(probs, (len(labels), len(class_labels)))

    # Computes all class, micro and macro average ROC curves and AUCs.
    fpr, tpr, roc_auc = utils.compute_roc_curves(
        probs, labels, class_labels, micro=micro, macro=macro
    )

    # Plot all ROC curves
    print("\nPlotting ROC Curves")
    plt.figure()

    if micro:
        # Plot micro average ROC curves.
        plt.plot(
            fpr["micro"],
            tpr["micro"],
            label="Micro-average (AUC = {:.2f})".format(roc_auc["micro"]),
            color="deeppink",
            linestyle="dotted",
        )

    if macro:
        # Plot macro average ROC curves.
        plt.plot(
            fpr["macro"],
            tpr["macro"],
            label="Macro-average (AUC = {:.2f})".format(roc_auc["macro"]),
            color="navy",
            linestyle="dotted",
        )

    # Plot all class ROC curves.
    for key in class_labels:
        try:
            plt.plot(
                fpr[key],
                tpr[key],
                color=colours[key],
                label=f"{class_names[key]} " + "(AUC = {:.2f})".format(roc_auc[key]),
            )
        except KeyError:
            pass

    # Plot random classifier diagonal.
    plt.plot([0, 1], [0, 1], "k--")

    # Set limits.
    plt.xlim([0.0, 1.0])
    plt.ylim([0.0, 1.05])

    # Set axis labels.
    plt.xlabel("False Positive Rate")
    plt.ylabel("True Positive Rate")

    # Position legend in lower right corner of figure where no classifiers should exist.
    plt.legend(loc="lower right")

    # Shows and/or saves plot.
    if show:
        plt.show(block=False)
    if save:
        plt.savefig(filename)
        print("ROC Curves plot SAVED")
        plt.close()


def plot_embedding(
    embeddings: Any,
    index: Union[Sequence[BoundingBox], Sequence[int]],
    data_dir: Union[Path, str],
    dataset_params: Dict[str, Any],
    title: Optional[str] = None,
    show: bool = False,
    save: bool = True,
    filename: Optional[Union[Path, str]] = None,
    max_pixel_value: int = 255,
    cache_dir: Optional[Union[Path, str]] = None,
) -> None:
    """Using TSNE Clustering, visualises the embeddings from a model.

    Args:
        embeddings (~typing.Any): Embeddings from a model.
        bounds (~typing.Sequence[~torchgeo.datasets.utils.BoundingBox] | ~numpy.ndarray[~torchgeo.datasets.utils.BoundingBox]):  # noqa: E501
            Array of objects describing a geospatial bounding box.
            Must contain ``minx``, ``maxx``, ``miny`` and ``maxy`` parameters.
        task_name (str): Name of the task that the samples are from.
        title (str): Optional; Title of plot.
        show (bool): Optional; Whether to show plot.
        save (bool): Optional; Whether to save plot to file.
        filename (str): Optional; Name of file to save plot to.
        cache_dir (str | ~pathlib.Path): Optional; Path to the directory to load the cached dataset from.
            Defaults to None (so will create dataset from scratch).

    Returns:
        None
    """

    x = utils.tsne_cluster(embeddings)

    # TODO: This is a very naughty way of avoiding a circular import.
    # Need to reorganise package to avoid need for this.
    from minerva.datasets import make_dataset

    print("\nRE-CONSTRUCTING DATASET")
    if cache_dir is not None:
        cache = True
    else:
        cache = False
        cache_dir = ""

    dataset, _ = make_dataset(
        data_dir, dataset_params, cache=cache, cache_dir=cache_dir
    )

    images = []
    targets = []

<<<<<<< HEAD
    # Initialises a progress bar for the epoch.
    with alive_bar(len(x), bar="blocks") as bar:
        # Plots the predicted versus ground truth labels for all test patches supplied.
        for i in range(len(x)):
            sample = dataset[index[i]]
            images.append(stack_rgb(sample["image"].numpy(), max_pixel_value))
            targets.append(
                [
                    int(stats.mode(mask.flatten(), keepdims=False).mode)
                    for mask in sample["mask"].numpy()
                ]
            )

            bar()
=======
    # Plots the predicted versus ground truth labels for all test patches supplied.
    for i in trange(len(x)):
        sample = dataset[bounds[i]]
        images.append(stack_rgb(sample["image"].numpy()))
        targets.append(
            [
                int(stats.mode(mask.flatten(), keepdims=False).mode)
                for mask in sample["mask"].numpy()
            ]
        )
>>>>>>> 22c76142

    x_min, x_max = np.min(x, 0), np.max(x, 0)
    x = (x - x_min) / (x_max - x_min)

    plt.figure(figsize=(10, 10))
    ax = plt.subplot(111)

    for i in range(len(x)):
        plt.text(
            x[i, 0],
            x[i, 1],
            str(targets[i]),
            color=plt.cm.Set1(targets[i][0] / 10.0),  # type: ignore
            fontdict={"weight": "bold", "size": 9},
        )

    if hasattr(offsetbox, "AnnotationBbox"):
        # only print thumbnails with matplotlib > 1.0
        shown_images: NDArray[Any, Any] = np.array([[1.0, 1.0]])  # just something big

        for i in range(len(images)):
            dist = np.sum((x[i] - shown_images) ** 2, 1)
            if np.min(dist) < 4e-3:
                # don’t show points that are too close
                continue  # pragma: no cover

            shown_images = np.r_[shown_images, [x[i]]]
            imagebox = offsetbox.AnnotationBbox(
                offsetbox.OffsetImage(images[i], cmap=plt.cm.gray_r), x[i]  # type: ignore
            )

            ax.add_artist(imagebox)

    plt.xticks([]), plt.yticks([])  # type: ignore

    if title is not None:
        plt.title(title)

    # Shows and/or saves plot.
    if show:
        plt.show(block=False)
    if save:
        if filename is None:  # pragma: no cover
            filename = "tsne_cluster_vis.png"
        Path(filename).parent.mkdir(parents=True, exist_ok=True)
        plt.savefig(filename)
        print("TSNE cluster visualisation SAVED")
        plt.close()


def format_plot_names(
    model_name: str, timestamp: str, path: Union[Sequence[str], str, Path]
) -> Dict[str, Path]:
    """Creates unique filenames of plots in a standardised format.

    Args:
        model_name (str): Name of model. e.g. ``"MLP-MkVI"``.
        timestamp (str): Time and date to be used to identify experiment.
        path (list[str] | str | ~pathlib.Path]): Path to the directory for storing plots as a :class:`list`
            of strings for each level.

    Returns:
        filenames (dict[str, ~pathlib.Path]): Formatted filenames for plots.
    """

    def standard_format(plot_type: str, *sub_dir) -> str:
        """Creates a unique filename for a plot in a standardised format.

        Args:
            plot_type (str): Plot type to use in filename.
            sub_dir (str): Additional subdirectories to add to path to filename.

        Returns:
            str: String of path to filename of the form ``"{model_name}_{timestamp}_{plot_type}.{file_ext}"``
        """
        filename = f"{model_name}_{timestamp}_{plot_type}"
        return str(universal_path(path) / universal_path(sub_dir) / filename)

    filenames = {
        "History": Path(standard_format("MH") + ".png"),
        "Pred": Path(standard_format("TP") + ".png"),
        "CM": Path(standard_format("CM") + ".png"),
        "ROC": Path(standard_format("ROC" + ".png")),
        "Mask": Path(standard_format("Mask", "Masks")),
        "PvT": Path(standard_format("PvT", "PvTs")),
        "TSNE": Path(standard_format("TSNE") + ".png"),
    }

    return filenames


def plot_results(
    plots: Dict[str, bool],
    z: Optional[Union[List[int], NDArray[Any, Int]]] = None,
    y: Optional[Union[List[int], NDArray[Any, Int]]] = None,
    metrics: Optional[Dict[str, Any]] = None,
    ids: Optional[List[str]] = None,
    task_name: str = "test",
    index: Optional[NDArray[Any, Any]] = None,
    probs: Optional[Union[List[float], NDArray[Any, Float]]] = None,
    embeddings: Optional[NDArray[Any, Any]] = None,
    class_names: Optional[Dict[int, str]] = None,
    colours: Optional[Dict[int, str]] = None,
    save: bool = True,
    show: bool = False,
    model_name: Optional[str] = None,
    timestamp: Optional[str] = None,
    results_dir: Optional[Union[Sequence[str], str, Path]] = None,
    cfg: Optional[Dict[str, Any]] = None,
) -> None:
    """Orchestrates the creation of various plots from the results of a model fitting.

    Args:
        plots (dict[str, bool]): Dictionary defining which plots to make.
        z (list[list[int]] | ~numpy.ndarray[~numpy.ndarray[int]]): List of predicted label masks.
        y (list[list[int]] | ~numpy.ndarray[~numpy.ndarray[int]]): List of corresponding ground truth label masks.
        metrics (dict[str, ~typing.Any]): Optional; Dictionary containing a log of various metrics used to assess
            the performance of a model.
        ids (list[str]): Optional; List of IDs defining the origin of samples to the model.
            Maybe either patch IDs or scene tags.
        task_name (str): Optional; Name of task that samples are from.
        index (~numpy.ndarray[int] | ~numpy.ndarray[~torchgeo.datasets.utils.BoundingBox]): Optional; Array of objects
            describing a geospatial bounding box for each sample or a sequence of indexes.
        probs (list[float] | ~numpy.ndarray[float]): Optional; Array of probabilistic predicted classes
            from model where each sample should have a list of the predicted probability for each class.
        embeddings (~numpy.ndarray[~typing.Any]): Embeddings from the model to visualise with TSNE clustering.
        class_names (dict[int, str]): Optional; Dictionary mapping class labels to class names.
        colours (dict[int, str]): Optional; Dictionary mapping class labels to colours.
        save (bool): Optional; Save the plots to file.
        show (bool): Optional; Show the plots.
        model_name (str): Optional; Name of model. e.g. MLP-MkVI.
        timestamp (str): Optional; Time and date to be used to identify experiment.
            If not specified, the current date-time is used.
        results_dir (list[str] | str | ~pathlib.Path): Optional; Path to the directory for storing plots.

    Notes:
        ``save==True``, ``show==False`` regardless of input for plots made for each sample such as PvT or Mask plots.

    Returns:
        None
    """
    if not show:
        # Ensures that there is no attempt to display figures incase no display is present.
        try:
            mlp.use("agg")
        except ImportError:  # pragma: no cover
            pass

    if OmegaConf.is_config(cfg):
        cfg = OmegaConf.to_object(cfg)  # type: ignore[assignment]

    assert isinstance(cfg, dict)

    flat_z = None
    flat_y = None

    if z is not None:
        flat_z = utils.batch_flatten(z)

    if y is not None:
        flat_y = utils.batch_flatten(y)

    if timestamp is None:
        timestamp = utils.timestamp_now(fmt="%d-%m-%Y_%H%M")

    if model_name is None:
        if cfg:
            model_name = cfg.get("model_name", "_name_")
        else:
            model_name = "_name_"
    assert model_name is not None

    if results_dir is None:
        if cfg:
            try:
                results_dir = cfg["dir"]["results"]
            except KeyError:
                results_dir = ""

        assert isinstance(results_dir, (Sequence, str, Path))

    filenames = format_plot_names(model_name, timestamp, results_dir)

    try:
        universal_path(results_dir).mkdir(parents=True, exist_ok=True)
    except FileExistsError as err:
        print(err)

    if plots.get("History", False):
        assert metrics is not None

        print("\nPLOTTING MODEL HISTORY")
        plot_history(metrics, filename=filenames["History"], save=save, show=show)

    if plots.get("CM", False):
        assert class_names is not None
        assert flat_y is not None
        assert flat_z is not None

        print("\nPLOTTING CONFUSION MATRIX")

        if utils.check_substrings_in_string(cfg["model_type"], "multilabel"):
            make_multilabel_confusion_matrix(
                labels=y,  # type: ignore[arg-type]
                preds=z,  # type: ignore[arg-type]
                classes=class_names,
                filename=filenames["CM"],
                save=save,
                show=show,
                figsize=cfg["data_config"]["fig_sizes"]["CM"],
            )
        else:
            make_confusion_matrix(
                labels=flat_y,
                pred=flat_z,
                classes=class_names,
                filename=filenames["CM"],
                save=save,
                show=show,
                figsize=cfg["data_config"]["fig_sizes"]["CM"],
            )

    if plots.get("Pred", False):
        assert class_names is not None
        assert colours is not None
        assert flat_z is not None

        print("\nPLOTTING CLASS DISTRIBUTION OF PREDICTIONS")
        plot_subpopulations(
            utils.find_modes(flat_z),
            class_names=class_names,
            cmap_dict=colours,
            filename=filenames["Pred"],
            save=save,
            show=show,
        )

    if plots.get("ROC", False):
        assert class_names is not None
        assert colours is not None
        assert probs is not None
        assert flat_y is not None

        print("\nPLOTTING ROC CURVES")
        make_roc_curves(
            probs,
            flat_y,
            class_names=class_names,
            colours=colours,
            filename=filenames["ROC"],
            micro=plots["micro"],
            macro=plots["macro"],
            save=save,
            show=show,
        )

    if plots.get("Mask", False):
        assert class_names is not None
        assert colours is not None
        assert z is not None
        assert y is not None
        assert ids is not None
        assert index is not None
        assert task_name is not None

        if cfg:
            try:
                figsize = cfg["data_config"]["fig_sizes"]["Mask"]
            except KeyError:
                figsize = None
        else:
            figsize = None

        flat_bbox = utils.batch_flatten(index)
        (universal_path(results_dir) / "Masks").mkdir(parents=True, exist_ok=True)
        seg_plot(
            z,
            y,
            ids,
            flat_bbox,
            cfg["dir"]["data"],
            cfg["tasks"][task_name]["dataset_params"],
            fn_prefix=filenames["Mask"],
            classes=class_names,
            colours=colours,
            fig_dim=figsize,
            model_name=cfg["model_name"],
        )

    if plots.get("TSNE", False):
        assert embeddings is not None
        assert index is not None
        assert task_name is not None

        print("\nPERFORMING TSNE CLUSTERING")
        plot_embedding(
            embeddings,
            index,  # type: ignore[arg-type]
            cfg["dir"]["data"],
            cfg["tasks"][task_name]["dataset_params"],
            show=show,
            save=save,
            filename=filenames["TSNE"],
        )<|MERGE_RESOLUTION|>--- conflicted
+++ resolved
@@ -1212,25 +1212,9 @@
     images = []
     targets = []
 
-<<<<<<< HEAD
-    # Initialises a progress bar for the epoch.
-    with alive_bar(len(x), bar="blocks") as bar:
-        # Plots the predicted versus ground truth labels for all test patches supplied.
-        for i in range(len(x)):
-            sample = dataset[index[i]]
-            images.append(stack_rgb(sample["image"].numpy(), max_pixel_value))
-            targets.append(
-                [
-                    int(stats.mode(mask.flatten(), keepdims=False).mode)
-                    for mask in sample["mask"].numpy()
-                ]
-            )
-
-            bar()
-=======
     # Plots the predicted versus ground truth labels for all test patches supplied.
     for i in trange(len(x)):
-        sample = dataset[bounds[i]]
+        sample = dataset[index[i]]
         images.append(stack_rgb(sample["image"].numpy()))
         targets.append(
             [
@@ -1238,7 +1222,6 @@
                 for mask in sample["mask"].numpy()
             ]
         )
->>>>>>> 22c76142
 
     x_min, x_max = np.min(x, 0), np.max(x, 0)
     x = (x - x_min) / (x_max - x_min)
