--- conflicted
+++ resolved
@@ -48,21 +48,6 @@
 # =====================================================================================================================
 #                                                     METHODS
 # =====================================================================================================================
-<<<<<<< HEAD
-def check_paths(
-    config: Optional[Union[str, PathLike[str]]], use_default_conf_dir: bool
-) -> Tuple[str, Optional[str], Optional[Path]]:
-    """Checks the path given for the config.
-
-    Args:
-        config (Optional[Union[str, PathLike[str]]]): Path to the config given from the CLI.
-        use_default_conf_dir (bool): Assumes that ``config`` is in the default config directory if ``True``.
-
-    Returns:
-        Tuple[str, Optional[str], Optional[Path]]: Tuple of the path for :func:`load_configs` to use, the config name and path to config.
-    """
-
-=======
 def universal_path(path: Any) -> Path:
     """Creates a :class:`Path` object from ``str`` or ``Iterable`` inputs.
 
@@ -78,9 +63,19 @@
         return Path(*path)
 
 
-def check_paths(config, use_default_conf_dir: bool) -> Tuple[str, Optional[str], Optional[Path]]:
-    
->>>>>>> da8b81fd
+def check_paths(
+    config: Optional[Union[str, PathLike[str]]], use_default_conf_dir: bool
+) -> Tuple[str, Optional[str], Optional[Path]]:
+    """Checks the path given for the config.
+
+    Args:
+        config (Optional[Union[str, PathLike[str]]]): Path to the config given from the CLI.
+        use_default_conf_dir (bool): Assumes that ``config`` is in the default config directory if ``True``.
+
+    Returns:
+        Tuple[str, Optional[str], Optional[Path]]: Tuple of the path for :func:`load_configs` to use, the config name and path to config.
+    """
+
     config_name: Optional[str] = None
     config_path: Optional[Path] = None
 
