# -*- coding: utf-8 -*-
# MIT License

# Copyright (c) 2023 Harry Baker

# Permission is hereby granted, free of charge, to any person obtaining a copy
# of this software and associated documentation files (the "Software"), to deal
# in the Software without restriction, including without limitation the rights
# to use, copy, modify, merge, publish, distribute, sublicense, and/or sell
# copies of the Software, and to permit persons to whom the Software is
# furnished to do so, subject to the following conditions:

# The above copyright notice and this permission notice shall be included in all
# copies or substantial portions of the Software.

# THE SOFTWARE IS PROVIDED "AS IS", WITHOUT WARRANTY OF ANY KIND, EXPRESS OR
# IMPLIED, INCLUDING BUT NOT LIMITED TO THE WARRANTIES OF MERCHANTABILITY,
# FITNESS FOR A PARTICULAR PURPOSE AND NONINFRINGEMENT. IN NO EVENT SHALL THE
# AUTHORS OR COPYRIGHT HOLDERS BE LIABLE FOR ANY CLAIM, DAMAGES OR OTHER
# LIABILITY, WHETHER IN AN ACTION OF CONTRACT, TORT OR OTHERWISE, ARISING FROM,
# OUT OF OR IN CONNECTION WITH THE SOFTWARE OR THE USE OR OTHER DEALINGS IN THE
# SOFTWARE.
#
# @org: University of Southampton
# Created under a project funded by the Ordnance Survey Ltd.
r"""Tests for :mod:`minerva.datasets`.
"""
# =====================================================================================================================
#                                                    METADATA
# =====================================================================================================================
__author__ = "Harry Baker"
__contact__ = "hjb1d20@soton.ac.uk"
__license__ = "MIT License"
__copyright__ = "Copyright (C) 2023 Harry Baker"

# =====================================================================================================================
#                                                      IMPORTS
# =====================================================================================================================
from collections import defaultdict
from pathlib import Path
from typing import Any, Dict, List, Union

import matplotlib.pyplot as plt
import pandas as pd
import pytest
import torch
from numpy.testing import assert_array_equal
from rasterio.crs import CRS
from torch import Tensor
from torch.utils.data import DataLoader
from torchgeo.datasets import IntersectionDataset, RasterDataset, UnionDataset
from torchgeo.datasets.utils import BoundingBox
from torchgeo.samplers.utils import get_random_bounding_box
from torchvision.transforms import RandomHorizontalFlip

from minerva import datasets as mdt
from minerva.datasets import (
    PairedDataset,
    PairedUnionDataset,
    TstImgDataset,
    TstMaskDataset,
)
from minerva.transforms import AutoNorm, MinervaCompose
from minerva.utils.utils import CONFIG


# =====================================================================================================================
#                                                       TESTS
# =====================================================================================================================
def test_make_bounding_box() -> None:
    assert mdt.make_bounding_box() is None
    assert mdt.make_bounding_box(False) is None

    bbox = (1.0, 2.0, 1.0, 2.0, 1.0, 2.0)
    assert mdt.make_bounding_box(bbox) == BoundingBox(*bbox)

    with pytest.raises(
        ValueError,
        match="``roi`` must be a sequence of floats or ``False``, not ``True``",
    ):
        _ = mdt.make_bounding_box(True)


def test_tinydataset(img_root: Path, lc_root: Path) -> None:
    """Source of TIFF: https://github.com/mommermi/geotiff_sample"""

    imagery = TstImgDataset(str(img_root))
    labels = TstMaskDataset(str(lc_root))

    dataset = imagery & labels
    assert isinstance(dataset, IntersectionDataset)


def test_paired_datasets(img_root: Path) -> None:
    dataset1 = PairedDataset(TstImgDataset, img_root)
    dataset2 = TstImgDataset(str(img_root))

    with pytest.raises(
        ValueError,
        match=f"Intersecting a dataset of {type(dataset2)} and a PairedDataset is not supported!",
    ):
        _ = dataset1 & dataset2  # type: ignore[operator]

    dataset3 = PairedDataset(dataset2)

    non_dataset = 42
    with pytest.raises(
        ValueError,
        match=f"``dataset`` is of unsupported type {type(non_dataset)} not GeoDataset",
    ):
        _ = PairedDataset(42)  # type: ignore[call-overload]

    bounds = BoundingBox(411248.0, 412484.0, 4058102.0, 4059399.0, 0, 1e12)
    query_1 = get_random_bounding_box(bounds, (32, 32), 10.0)
    query_2 = get_random_bounding_box(bounds, (32, 32), 10.0)

    for dataset in (dataset1, dataset3):
        sample_1, sample_2 = dataset[(query_1, query_2)]

<<<<<<< HEAD
        assert type(sample_1) == dict
        assert type(sample_2) == dict

        assert type(dataset.crs) == CRS
        assert type(getattr(dataset, "crs")) == CRS
        assert type(dataset.dataset) == TstImgDataset
        assert type(dataset.__getattr__("dataset")) == TstImgDataset
=======
    assert isinstance(sample_1, dict)
    assert isinstance(sample_2, dict)

    assert isinstance(dataset.crs, CRS)
    assert isinstance(getattr(dataset, "crs"), CRS)
    assert isinstance(dataset.dataset, TstImgDataset)
    assert isinstance(dataset.__getattr__("dataset"), TstImgDataset)
>>>>>>> 3a03dfde

        with pytest.raises(AttributeError):
            dataset.roi

<<<<<<< HEAD
        assert type(dataset.__repr__()) == str
=======
    assert isinstance(dataset.__repr__(), str)
>>>>>>> 3a03dfde

        assert isinstance(
            dataset.plot_random_sample((32, 32), 1.0, suptitle="test"), plt.Figure  # type: ignore[attr-defined]
        )


def test_paired_union_datasets(img_root: Path) -> None:
    def dataset_test(_dataset) -> None:
        query_1 = get_random_bounding_box(bounds, (32, 32), 10.0)
        query_2 = get_random_bounding_box(bounds, (32, 32), 10.0)
        sample_1, sample_2 = _dataset[(query_1, query_2)]

        assert isinstance(sample_1, dict)
        assert isinstance(sample_2, dict)

    bounds = BoundingBox(411248.0, 412484.0, 4058102.0, 4059399.0, 0, 1e12)

    dataset1 = TstImgDataset(str(img_root))
    dataset2 = TstImgDataset(str(img_root))
    dataset3 = PairedDataset(TstImgDataset, img_root)
    dataset4 = PairedDataset(TstImgDataset, img_root)

    union_dataset1 = PairedDataset(dataset1 | dataset2)
    union_dataset2 = dataset3 | dataset4
    union_dataset3 = union_dataset1 | dataset3
    union_dataset4 = union_dataset1 | dataset2  # type: ignore[operator]
    union_dataset5 = dataset3 | dataset2  # type: ignore[operator]

    for dataset in (
        union_dataset1,
        union_dataset2,
        union_dataset3,
        union_dataset4,
        union_dataset5,
    ):
        assert isinstance(dataset, PairedUnionDataset)
        dataset_test(dataset)


def test_get_collator() -> None:
    collator_params_1 = {"module": "torchgeo.datasets.utils", "name": "stack_samples"}
    collator_params_2 = {"name": "stack_sample_pairs"}

    assert callable(mdt.get_collator(collator_params_1))
    assert callable(mdt.get_collator(collator_params_2))


def test_stack_sample_pairs() -> None:
    image_1 = torch.rand(size=(3, 52, 52))
    mask_1 = torch.randint(0, 8, (52, 52))  # type: ignore[attr-defined]
    bbox_1 = [BoundingBox(0, 1, 0, 1, 0, 1)]

    image_2 = torch.rand(size=(3, 52, 52))
    mask_2 = torch.randint(0, 8, (52, 52))  # type: ignore[attr-defined]
    bbox_2 = [BoundingBox(0, 1, 0, 1, 0, 1)]

    sample_1: Dict[str, Union[Tensor, List[Any]]] = {
        "image": image_1,
        "mask": mask_1,
        "bbox": bbox_1,
    }

    sample_2: Dict[str, Union[Tensor, List[Any]]] = {
        "image": image_2,
        "mask": mask_2,
        "bbox": bbox_2,
    }

    samples = []

    for _ in range(6):
        samples.append((sample_1, sample_2))

    stacked_samples_1, stacked_samples_2 = mdt.stack_sample_pairs(samples)

    assert isinstance(stacked_samples_1, defaultdict)
    assert isinstance(stacked_samples_2, defaultdict)

    for key in ("image", "mask", "bbox"):
        for i in range(6):
            assert_array_equal(stacked_samples_1[key][i], sample_1[key])
            assert_array_equal(stacked_samples_2[key][i], sample_2[key])


def test_intersect_datasets(img_root: Path, lc_root: Path) -> None:
    imagery = PairedDataset(TstImgDataset, img_root)
    labels = PairedDataset(TstMaskDataset, lc_root)

    assert isinstance(mdt.intersect_datasets([imagery, labels]), IntersectionDataset)


def test_make_dataset(exp_dataset_params: Dict[str, Any], data_root: Path) -> None:
    dataset_1, subdatasets_1 = mdt.make_dataset(data_root, exp_dataset_params)

    assert isinstance(dataset_1, type(subdatasets_1[0]))
    assert isinstance(dataset_1, TstImgDataset)

    dataset_2, subdatasets_2 = mdt.make_dataset(
        data_root,
        exp_dataset_params,
        sample_pairs=True,
    )

    assert isinstance(dataset_2, type(subdatasets_2[0]))
    assert isinstance(dataset_2, PairedDataset)

    exp_dataset_params["mask"] = {
        "module": "minerva.datasets",
        "name": "TstMaskDataset",
        "root": "Chesapeake7",
        "params": {"res": 1.0},
    }

    dataset_params2 = {
        "image": {
            "image_1": exp_dataset_params["image"],
            "image_2": exp_dataset_params["image"],
        },
        "mask": exp_dataset_params["mask"],
    }

    dataset_3, subdatasets_3 = mdt.make_dataset(data_root, dataset_params2)
    assert isinstance(dataset_3, IntersectionDataset)
    assert isinstance(subdatasets_3[0], UnionDataset)

    dataset_4, subdatasets_4 = mdt.make_dataset(
        data_root,
        dataset_params2,
        sample_pairs=True,
    )
    assert isinstance(dataset_4, IntersectionDataset)
    assert isinstance(subdatasets_4[0], UnionDataset)

    dataset_params3 = dataset_params2
    dataset_params3["image"]["image_1"]["transforms"] = {"AutoNorm": {"length": 12}}
    dataset_params3["image"]["image_2"]["transforms"] = {"AutoNorm": {"length": 12}}
    dataset_params3["image"]["transforms"] = {"AutoNorm": {"length": 12}}

    dataset_5, subdatasets_5 = mdt.make_dataset(data_root, dataset_params3)

    assert isinstance(dataset_5, IntersectionDataset)
    assert isinstance(subdatasets_5[0], UnionDataset)


@pytest.mark.parametrize(
    "transforms",
    [
        None,
        MinervaCompose(RandomHorizontalFlip()),
        RandomHorizontalFlip(),
        [RandomHorizontalFlip()],
    ],
)
def test_init_auto_norm(default_image_dataset: RasterDataset, transforms) -> None:
    params = {"length": 12}

    default_image_dataset.transforms = transforms

    if (
        not isinstance(transforms, MinervaCompose)
        and not callable(transforms)
        and transforms is not None
    ):
        with pytest.raises(TypeError):
            _ = mdt.init_auto_norm(default_image_dataset, params)
    else:
        dataset = mdt.init_auto_norm(default_image_dataset, params)
        assert isinstance(dataset, RasterDataset)
        assert isinstance(dataset.transforms.transforms[-1], AutoNorm)  # type: ignore[union-attr]


@pytest.mark.parametrize(
    ["sampler_params", "kwargs"],
    [
        (
            {
                "module": "torchgeo.samplers",
                "name": "RandomBatchGeoSampler",
                "roi": False,
                "params": {
                    "size": 224,
                    "length": 4096,
                },
            },
            {},
        ),
        (
            {
                "module": "minerva.samplers",
                "name": "RandomPairGeoSampler",
                "roi": False,
                "params": {
                    "size": 224,
                    "length": 4096,
                },
            },
            {"sample_pairs": True},
        ),
        (
            {
                "module": "torchgeo.samplers",
                "name": "RandomBatchGeoSampler",
                "roi": False,
                "params": {
                    "size": 224,
                    "length": 4096,
                },
            },
            {"world_size": 2},
        ),
    ],
)
def test_construct_dataloader(
    exp_dataset_params: Dict[str, Any],
    data_root: Path,
    sampler_params: Dict[str, Any],
    kwargs: Dict[str, Any],
) -> None:
    batch_size = 256

    dataloader_params = {"num_workers": 2, "pin_memory": True}

    dataloader = mdt.construct_dataloader(
        data_root,
        exp_dataset_params,
        sampler_params,
        dataloader_params,
        batch_size,
        sample_pairs=kwargs.get("sample_pairs", False),
        world_size=kwargs.get("world_size", 1),
    )

    assert isinstance(dataloader, DataLoader)


def test_get_transform() -> None:
    name = "RandomResizedCrop"
    params = {"module": "torchvision.transforms", "size": 128}
    transform = mdt.get_transform(name, params)

    assert callable(transform)

    with pytest.raises(TypeError):
        _ = mdt.get_transform("DataFrame", {"module": "pandas"})


@pytest.mark.parametrize(
    ["params", "key"],
    [
        (
            {
                "CenterCrop": {"module": "torchvision.transforms", "size": 128},
                "RandomHorizontalFlip": {"module": "torchvision.transforms", "p": 0.7},
            },
            None,
        ),
        (
            {
                "RandomApply": {
                    "CenterCrop": {"module": "torchvision.transforms", "size": 128},
                    "p": 0.3,
                },
                "RandomHorizontalFlip": {"module": "torchvision.transforms", "p": 0.7},
            },
            None,
        ),
        (
            {
                "MinervaCompose": {
                    "CenterCrop": {"module": "torchvision.transforms", "size": 128},
                    "RandomHorizontalFlip": {
                        "module": "torchvision.transforms",
                        "p": 0.7,
                    },
                },
                "RandomApply": {
                    "CenterCrop": {"module": "torchvision.transforms", "size": 128},
                    "p": 0.3,
                },
                "RandomHorizontalFlip": {"module": "torchvision.transforms", "p": 0.7},
            },
            "image",
        ),
    ],
)
def test_make_transformations(params: Dict[str, Any], key: str) -> None:
    if params:
        transforms = mdt.make_transformations(params, key)
        assert callable(transforms)
    else:
        assert mdt.make_transformations(False) is None


def test_make_loaders() -> None:
    old_params = CONFIG.copy()

    mask_transforms = {"RandomHorizontalFlip": {"module": "torchvision.transforms"}}
    transform_params = {
        "train": {
            "image": False,
            "mask": mask_transforms,
        },
        "val": {
            "image": False,
            "mask": mask_transforms,
        },
        "test": {
            "image": False,
            "mask": False,
        },
    }

    old_params["transform_params"] = transform_params

    loaders, n_batches, class_dist, params = mdt.make_loaders(**old_params)

    for mode in ("train", "val", "test"):
        assert isinstance(loaders[mode], DataLoader)
        assert type(n_batches[mode]) is int
        assert type(class_dist) is list
        assert isinstance(params, dict)


def test_get_manifest_path() -> None:
    assert mdt.get_manifest_path() == str(
        Path("tests", "tmp", "cache", "Chesapeake7_Manifest.csv")
    )


def test_get_manifest() -> None:
    manifest_path = Path("tests", "tmp", "cache", "Chesapeake7_Manifest.csv")

    if manifest_path.exists():
        manifest_path.unlink()

    assert isinstance(mdt.get_manifest(manifest_path), pd.DataFrame)
    assert isinstance(mdt.get_manifest(manifest_path), pd.DataFrame)

    new_path = Path("tests", "tmp", "empty", "Chesapeake7_Manifest.csv")
    if new_path.exists():
        print("exists")
        new_path.unlink()

    if new_path.parent.exists():
        new_path.parent.rmdir()

    assert isinstance(mdt.get_manifest(new_path), pd.DataFrame)

    if new_path.exists():
        new_path.unlink()

    if new_path.parent.exists():
        new_path.parent.rmdir()

    if manifest_path.exists():
        manifest_path.unlink()<|MERGE_RESOLUTION|>--- conflicted
+++ resolved
@@ -117,32 +117,18 @@
     for dataset in (dataset1, dataset3):
         sample_1, sample_2 = dataset[(query_1, query_2)]
 
-<<<<<<< HEAD
-        assert type(sample_1) == dict
-        assert type(sample_2) == dict
-
-        assert type(dataset.crs) == CRS
-        assert type(getattr(dataset, "crs")) == CRS
-        assert type(dataset.dataset) == TstImgDataset
-        assert type(dataset.__getattr__("dataset")) == TstImgDataset
-=======
-    assert isinstance(sample_1, dict)
-    assert isinstance(sample_2, dict)
-
-    assert isinstance(dataset.crs, CRS)
-    assert isinstance(getattr(dataset, "crs"), CRS)
-    assert isinstance(dataset.dataset, TstImgDataset)
-    assert isinstance(dataset.__getattr__("dataset"), TstImgDataset)
->>>>>>> 3a03dfde
+        assert isinstance(sample_1, dict)
+        assert isinstance(sample_2, dict)
+
+        assert isinstance(dataset.crs, CRS)
+        assert isinstance(getattr(dataset, "crs"), CRS)
+        assert isinstance(dataset.dataset, TstImgDataset)
+        assert isinstance(dataset.__getattr__("dataset"), TstImgDataset)
 
         with pytest.raises(AttributeError):
             dataset.roi
 
-<<<<<<< HEAD
-        assert type(dataset.__repr__()) == str
-=======
-    assert isinstance(dataset.__repr__(), str)
->>>>>>> 3a03dfde
+        assert isinstance(dataset.__repr__(), str)
 
         assert isinstance(
             dataset.plot_random_sample((32, 32), 1.0, suptitle="test"), plt.Figure  # type: ignore[attr-defined]
